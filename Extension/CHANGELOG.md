# C/C++ for Visual Studio Code Change Log

<<<<<<< HEAD
=======
## Version 0.28.0: May 11, 2020
### New Features
* Add C/C++ language-aware code folding. [#407](https://github.com/microsoft/vscode-cpptools/issues/407)
* Add GNU (and C18) language standard options. [#2782](https://github.com/microsoft/vscode-cpptools/issues/2782)
* Add ARM and ARM64 IntelliSense modes. [#4271](https://github.com/microsoft/vscode-cpptools/issues/4271), [PR #5250](https://github.com/microsoft/vscode-cpptools/pull/5250)

### Enhancements
* Change the `gcc` problem matcher to use `autoDetect` for `fileLocation` . [#1915](https://github.com/microsoft/vscode-cpptools/issues/1915)
* Add support for IntelliSense-based `Go to Definition` on `#include` statements. [#2564](https://github.com/microsoft/vscode-cpptools/issues/2564)
* Support relative paths with `forcedInclude`. [#2780](https://github.com/microsoft/vscode-cpptools/issues/2780)
* Make the `Visual Studio` formatting style respect the C++ standard (e.g. `> >` for C++03 or earlier). [#3578](https://github.com/microsoft/vscode-cpptools/issues/3578)
* Add support for more C++20 features, such as concepts. [#4195](https://github.com/microsoft/vscode-cpptools/issues/4195)
* Process the "std" and bitness (-m64/-m32) compiler args. [#4726](https://github.com/microsoft/vscode-cpptools/issues/4726)
* Switch from our custom Rename UI to VS Code's Refactor Preview. [#4990](https://github.com/microsoft/vscode-cpptools/issues/4990)

### Bug Fixes
* Fix `browse.path` not getting set correctly when `compileCommands` is used. [#1163](https://github.com/microsoft/vscode-cpptools/issues/1163)
* Fix an issue with squiggle updates not occurring when a dependent file is created, deleted, or renamed. [#3670](https://github.com/microsoft/vscode-cpptools/issues/3670)
* Fix temporary VSIX files not getting deleted after installation [#3923](https://github.com/microsoft/vscode-cpptools/issues/3923)
* Process "$CPATH" on non-Windows OS's. [#3940](https://github.com/microsoft/vscode-cpptools/issues/3940)
* Fix missing include message when a configuration provider is used. [#3971](https://github.com/microsoft/vscode-cpptools/issues/3971)
* Change machine-dependent settings to use remote settings instead of user settings. [#4121](https://github.com/microsoft/vscode-cpptools/issues/4121)
* Fix compiler querying for compilers that output non-English strings. [#4542](https://github.com/microsoft/vscode-cpptools/issues/4542)
* Fix compiler querying when the '-include' argument is used. [#4655](https://github.com/microsoft/vscode-cpptools/issues/4655)
* Fix the "Unable to load schema" error for `c_cpp_properties.json`. [#4841](https://github.com/microsoft/vscode-cpptools/issues/4841)
* Change "Visual Studio" `clang_format_fallback_style` setting to use NamespaceIndentation All. [#5124](https://github.com/microsoft/vscode-cpptools/issues/5124)
* Fix "C++98" and "C++0x" modes. [#5157](https://github.com/microsoft/vscode-cpptools/issues/5157), [#5225](https://github.com/microsoft/vscode-cpptools/issues/5225)
* Improve the error message for multiroot projects using `compile_commands.json`. [#5160](https://github.com/microsoft/vscode-cpptools/issues/5160)
* Fix some cpptools process crashes. [#5280](https://github.com/microsoft/vscode-cpptools/issues/5280)
* Avoid `<…>` truncation on hover. [#5291](https://github.com/microsoft/vscode-cpptools/issues/5291)
* Fix incorrect translations. [PR #5300](https://github.com/microsoft/vscode-cpptools/pull/5300)
* Fix cpptools auto-restarting after a crash. [#5303](https://github.com/microsoft/vscode-cpptools/issues/5303)
* Fix incorrect `c_cpp_properties.json` squiggles. [#5314](https://github.com/microsoft/vscode-cpptools/issues/5314), [#5322](https://github.com/microsoft/vscode-cpptools/issues/5322)
* Fix `compilerPath` set to `""` not working. [#5392](https://github.com/microsoft/vscode-cpptools/issues/5392)
* Fix IntelliSense sometimes not working on a header file (or giving "Cannot Confirm Reference") if an existing TU is chosen that doesn't actually contain the header file.
* Fix random crashes after a settings change.
* Fix redundant squiggle updates.

>>>>>>> d6a99274
## Version 0.27.1: April 28, 2020
### Bug Fix
* Disable Insiders `updateChannel` for 32-bit Linux and VS Code older than 1.43.0.

## Version 0.27.0: March 30, 2020
### Enhancements
* Improved multi-root implementation with a single language server process and database for the entire workspace (shared between workspace folders). Fixes most [multi-root bugs](https://github.com/microsoft/vscode-cpptools/issues?q=is%3Aopen+is%3Aissue+label%3A%22Feature%3A+Multiroot%22+label%3A%22fixed+%28release+pending%29%22+milestone%3A0.27.0).
* Update to clang-format 9.0.1 (and without shared library dependencies). [#2887](https://github.com/microsoft/vscode-cpptools/issues/2887), [#3174](https://github.com/microsoft/vscode-cpptools/issues/3174)
* Add new setting `C_Cpp.debugger.useBacktickCommandSubstitution` to fix debugging when CShell is the remote default shell. [#4015](https://github.com/microsoft/vscode-cpptools/issues/4015)
  * @Helloimbob [PR #5053](https://github.com/microsoft/vscode-cpptools/pull/5053)
* Rename language server processes to `cpptools` and `cpptools-srv` (IntelliSense process). [#4364](https://github.com/microsoft/vscode-cpptools/issues/4364)
* Add support for `-iframework` in `compile_commands.json`. [#4819](https://github.com/microsoft/vscode-cpptools/issues/4819)
* Add `cpptools.setActiveConfigName` command. [#4870](https://github.com/microsoft/vscode-cpptools/issues/4870)
  * @aleksey-sergey [PR #4893](https://github.com/microsoft/vscode-cpptools/pull/4893)
* Default to the bundled `clang-format` if its version is newer. [#4963](https://github.com/microsoft/vscode-cpptools/issues/4963)
* Add URI's to the debug logging for messages (e.g. `fileChanged`). [#5062](https://github.com/microsoft/vscode-cpptools/issues/5062)
* Use `lldb-mi` for macOS Mojave or newer.
  * Fix visualization of standard library types in lldb. [#1768](https://github.com/microsoft/vscode-cpptools/issues/1768)
  * Enable debugging support on macOS Catalina. [#3829](https://github.com/microsoft/vscode-cpptools/issues/3829)
* Support '`' in addition to '-exec' for sending gdb commands [PR MIEngine#967](https://github.com/microsoft/MIEngine/pull/976)

### Bug Fixes
* Fix issue in which the user is not again prompted to use a custom configuration provider if settings files have been deleted. [#2346](https://github.com/microsoft/vscode-cpptools/issues/2346)
* Fix "Unrecognized format of field "msg" in result" on macOS. [#2492](https://github.com/microsoft/vscode-cpptools/issues/2492)
* Fix IntelliSense using too much CPU when switching branches. [#2806](https://github.com/microsoft/vscode-cpptools/issues/2806)
* Fix for timeout on slow terminals while debugging. [#2889](https://github.com/microsoft/vscode-cpptools/issues/2889)
  * @Epikem [PR MIEngine#965](https://github.com/microsoft/MIEngine/pull/965)
* Fix non-localized text. [#4481](https://github.com/microsoft/vscode-cpptools/issues/4481), [#4879](https://github.com/microsoft/vscode-cpptools/issues/4879)
* Fix issues with paths containing certain Unicode sequences on Mac. [#4712](https://github.com/microsoft/vscode-cpptools/issues/4712)
* Fix IntelliSense parsing bugs and crashes. [#4717](https://github.com/microsoft/vscode-cpptools/issues/4717), [#4798](https://github.com/microsoft/vscode-cpptools/issues/4798)
* Fix configuration UI disabling `compilerPath` if no default compiler is found. [#4727](https://github.com/microsoft/vscode-cpptools/issues/4727)
* Fix issue with providing custom configurations for files specified using URIs schemes we do not recognize. [#4889](https://github.com/microsoft/vscode-cpptools/issues/4889)
* Fix Outline view not updating fast enough after switching branches. [#4894](https://github.com/microsoft/vscode-cpptools/issues/4894)
* Fix failure to detect CL.exe if VS Installer files are stored on a drive other than the system drive. [#4929](https://github.com/microsoft/vscode-cpptools/issues/4929)
* Fix extension randomly getting stuck while communicating with the IntelliSense process on Mac. [#4989](https://github.com/microsoft/vscode-cpptools/issues/4989)
* Fix completion results appearing after numeric literals. [#5019](https://github.com/microsoft/vscode-cpptools/issues/5019)
* Fix issue with cancellation of a `Rename` operation causing subsequent `Find All References` and `Rename` operations to fail.  [#5022](https://github.com/microsoft/vscode-cpptools/issues/5022)
* Fix some settings not being editable in the UI. [PR #5126](https://github.com/microsoft/vscode-cpptools/pull/5126)
* Fix `cpp_properties.json` error squiggles not appearing. [#5131](https://github.com/microsoft/vscode-cpptools/issues/5131)
* Fix `search.exclude` not applying if there are > 1 symbols matching in the excluded file. [#5152](https://github.com/microsoft/vscode-cpptools/issues/5152)
* Fix tag parsing not working on Windows 7 without SP1. [#5155](https://github.com/microsoft/vscode-cpptools/issues/5155)
* Fix `updateChannel` being settable per-workspace. [PR #5185](https://github.com/microsoft/vscode-cpptools/pull/5185)
* Fix opened files external to the workspace folder being removed from the database during loading. [#5190](https://github.com/microsoft/vscode-cpptools/issues/5190)
* Fix invalid `c_cpp_properties.json` and configuration UI warning `Compiler path with spaces and arguments is missing double quotes`. [#5215](https://github.com/microsoft/vscode-cpptools/issues/5215)
* Fix environment variables used for the RunInTerminal Request. [MIEngine#979](https://github.com/microsoft/MIEngine/issues/979)
* Fix a race condition that could cause the Outline, `Find All References`, etc. to stop working.

## Version 0.26.3: January 22, 2020
### Bug Fixes
* IntelliSense bug fixes. [#2774](https://github.com/microsoft/vscode-cpptools/issues/2774)
* Improve memory usage in projects with a large number of files. [#3326](https://github.com/microsoft/vscode-cpptools/issues/3326)
* Fix a crash when failing to launch external executables on Linux and Mac. [#3607](https://github.com/microsoft/vscode-cpptools/issues/3607)
* Update output of `C/C++: Log Diagnostics` to include the correct set of defines when custom configurations or compile commands are used. [#3631](https://github.com/microsoft/vscode-cpptools/issues/3631) [#4270](https://github.com/microsoft/vscode-cpptools/issues/4270)
* Fix Insiders channel not working on remote targets. [#3874](https://github.com/microsoft/vscode-cpptools/issues/3874)
* Fix `compile_commands.json` prompt appearing when a configuration provider is used. [#3972](https://github.com/microsoft/vscode-cpptools/issues/3972)
* Improve IntelliSense performance with range-v3. [#4414](https://github.com/microsoft/vscode-cpptools/issues/4414)
* Fix template members not being nested under the template type in the Outline view. [#4466](https://github.com/microsoft/vscode-cpptools/issues/4466)
* Fix an issue in which failure to invoke a compiler could result in a hang on Linux and Mac. [#4627](https://github.com/microsoft/vscode-cpptools/issues/4627)
* Fix custom configurations sometimes not being applied to headers. [#4649](https://github.com/microsoft/vscode-cpptools/issues/4649)
* Fix headers opening into header-only TU's instead of TU's for candidate source files. [#4696](https://github.com/microsoft/vscode-cpptools/issues/4696)
* Fix the missing description of `C_Cpp.clang_format_style`.
  * @Enna1 [PR #4734](https://github.com/microsoft/vscode-cpptools/pull/4734)
* Fix Insiders channel not auto-downgrading after an Insiders vsix is unpublished. [#4760](https://github.com/microsoft/vscode-cpptools/issues/4760)
* Fix compiler querying with more than 40 `compilerArgs`. [#4791](https://github.com/microsoft/vscode-cpptools/issues/4791)
* Fix an issue in which files may be unnecessarily removed from the tag parser database on startup, if using a custom configuration provider, resulting in a large number of files being reparsed. [#4802](https://github.com/microsoft/vscode-cpptools/issues/4802)
* Fix an issue in which `Build and Debug Active File` would fail to detect a compiler, without a compiler present in `compilerPath`. [#4834](https://github.com/microsoft/vscode-cpptools/issues/4834)
* Add a version check for `-break-insert` so later versions of `lldb-mi` can be used as a `midebugger`. [MIEngine#946](https://github.com/microsoft/MIEngine/issues/946)
* Fix clang-cl detection for system includes and defines.
* Fix a bug that could cause the browse database threads to get stuck.

### Enhancements
* If clang-format is found in the environment path, that version will take precedence over the copy of clang-format bundled with the extension. [#3569](https://github.com/microsoft/vscode-cpptools/issues/3569)
* When tag parsing is complete, and includer/includee relationships become available, header-only TU's will be replaced with TU's for candidate source files, if available.

## Version 0.26.2: December 2, 2019
### Enhancements
* Reworked how a source file is selected for TU creation when opening a header file. [#2856](https://github.com/microsoft/vscode-cpptools/issues/2856)
* Updated the default value of the `C_Cpp.intelliSenseCachePath` setting to a path under `XDG_CACHE_HOME` on Linux, or `~/Library/Cache` on MacOS. [#3979](https://github.com/microsoft/vscode-cpptools/issues/3979)
* Reset memory usage of the IntelliSense process if it grows beyond a threshold. [#4119](https://github.com/microsoft/vscode-cpptools/issues/4119)
* Add validation that the new symbol name provided to 'Rename Symbol' is a valid identifier. Add the setting `C_Cpp.renameRequiresIdentifier` to allow that verification to be disabled. [#4409](https://github.com/microsoft/vscode-cpptools/issues/4409)
* Enable setting of breakpoints in CUDA sources.
  * Paul Taylor (@trxcllnt) [PR #4585](https://github.com/microsoft/vscode-cpptools/pull/4585)
* Deferred TU creation until the file is visible in the editor. This avoids the overhead of TU creation when the file is opened by VS Code internally for IntelliSense operations. [#4458](https://github.com/microsoft/vscode-cpptools/issues/4458)

### Bug Fixes
* Fix child process creation when the Windows code page is set to a language with non-ASCII characters and there are non-ASCII characters in the extension's install path. [#1560](https://github.com/microsoft/vscode-cpptools/issues/1560)
* Fix path canonicalization of UNC paths to avoid duplicate files opening with different casing. [#2528](https://github.com/microsoft/vscode-cpptools/issues/2528), [#3980](https://github.com/microsoft/vscode-cpptools/issues/3980)
* Fix header opening without IntelliSense due to creation of a TU from a source file that includes the header in an inactive region. [#4320](https://github.com/microsoft/vscode-cpptools/issues/4320)
* Fix a hang in the extension process that can occur when using a scope named 'interface'. [#4470](https://github.com/microsoft/vscode-cpptools/issues/4470)
* Fix an issue with the Rename UI that could cause the rename to not be applied. [#4504](https://github.com/microsoft/vscode-cpptools/issues/4504)
* Show an error message when a Rename fails due to the symbol not being found. [#4510](https://github.com/microsoft/vscode-cpptools/issues/4510)
* Fix `launch.json` creation due to localized strings containing quotes. [#4526](https://github.com/microsoft/vscode-cpptools/issues/4526)
* Fix configuration error squiggles not being applied unless the setting was set in both `c_cpp_properties.json` and `settings.json`. [PR #4538](https://github.com/microsoft/vscode-cpptools/pull/4538)
* Fix document symbol for Outline view and breadcrumbs on Windows 7. [#4536](https://github.com/microsoft/vscode-cpptools/issues/4536).
* Add support for `"ms-vscode.cmake-tools"` `configurationProvider` id. [#4586](https://github.com/microsoft/vscode-cpptools/issues/4586).
* Fix cancellation of Find All References sometimes resulting in an exception. [#2710](https://github.com/microsoft/vscode-cpptools/issues/2710)
* Fix the sort order of files in the Find All References and Rename UI's. [#4615](https://github.com/microsoft/vscode-cpptools/issues/4615)
* Fix localized Chinese strings not displaying on systems with case-sensitive file systems. [#4619](https://github.com/microsoft/vscode-cpptools/issues/4619)
* Fix files with an extention of `.H` not correctly associating with C++. [#4632](https://github.com/microsoft/vscode-cpptools/issues/4632)
* Fix -m64 or -m32 not being passed to gcc, causing the reported system includes and system defines to not match the requested `intelliSenseMode`. [#4635](https://github.com/microsoft/vscode-cpptools/issues/4635)

## Version 0.26.1: October 28, 2019
### Bug Fixes
* Fix `launch.json` creation when using non-English display languages. [#4464](https://github.com/microsoft/vscode-cpptools/issues/4464)
* Fix CHS translation. [#4422](https://github.com/microsoft/vscode-cpptools/issues/4422)
* Fix debugging hang when Windows 10 Beta Unicode (UTF-8) support is enabled. [#1527](https://github.com/microsoft/vscode-cpptools/issues/1527)

## Version 0.26.0: October 15, 2019
### New Features
* Add localization support (translated text) via `Configure Display Language`. [#7](https://github.com/microsoft/vscode-cpptools/issues/7)
* Add `Rename Symbol` with a pending rename UI. [#296](https://github.com/microsoft/vscode-cpptools/issues/296), [PR #4277](https://github.com/microsoft/vscode-cpptools/pull/4277)
* Add support for navigation breadcrumbs and nested symbols in the Outline view (and removed the Navigation status bar item). [#2230](https://github.com/microsoft/vscode-cpptools/issues/2230)
* Add support for C++/CX (`/ZW`, `/ZW:nostdlib`, `/FI`, `/FU`, and `/AI` compiler arguments). [#3039](https://github.com/microsoft/vscode-cpptools/issues/3039)
* Add a tree view UI for the other C++ references results. [#4079](https://github.com/microsoft/vscode-cpptools/issues/4079)

### Enhancements
* App support for .rsp files in `compile_commands.json`. [#1718](https://github.com/microsoft/vscode-cpptools/issues/1718)
* Add support for `SymbolLoadInfo` to `launch.json`. [#3324](https://github.com/microsoft/vscode-cpptools/issues/3324)
* Enable `${workspaceFolder}` in `compilerPath` and `compilerArgs`. [#3440](https://github.com/microsoft/vscode-cpptools/issues/3440)
* Add support for parsing more file types by default. [#3567](https://github.com/microsoft/vscode-cpptools/issues/3567)
* Move status icons to the left to minimize shifting and change the red flame to use the foreground color. [#4198](https://github.com/microsoft/vscode-cpptools/issues/4198)

### Bug Fixes
* Fix querying of non-ENU compilers. [#2874](https://github.com/microsoft/vscode-cpptools/issues/2874)
* Fix IntelliSense error with `constexpr const char* s[] = { "" }`. [#2939](https://github.com/microsoft/vscode-cpptools/issues/2939)
* Add support for C++20 designated initializers for cl and gcc. [#3491](https://github.com/Microsoft/vscode-cpptools/issues/3491)
* Fix `Find All References` not confirming references of method overrides in an inheritance hierarchy. [#4078](https://github.com/microsoft/vscode-cpptools/issues/4078)
* Fix missing references on the last line. [#4150](https://github.com/microsoft/vscode-cpptools/issues/4150)
* Fix `Go to Definition` on implicit default constructors. [#4162](https://github.com/microsoft/vscode-cpptools/issues/4162)
* Fix configuration prompts from appearing if a configuration provider is set. [#4168](https://github.com/microsoft/vscode-cpptools/issues/4168)
* Fix vcpkg code action for missing includes with more than one forward slash. [PR #4172](https://github.com/microsoft/vscode-cpptools/pull/4172)
* Fix parsing of `__has_include` (and other system macros) with gcc. [#4193](https://github.com/microsoft/vscode-cpptools/issues/4193)
* Fix tag parse database not getting updated after changes occur to unopened files in the workspace. [#4211](https://github.com/microsoft/vscode-cpptools/issues/4211)
* Fix `files.exclude` ending with `/` being treated like a per-file exclude (which aren't enabled by default). [#4262](https://github.com/microsoft/vscode-cpptools/issues/4262)
* Fix `Find All References` incorrect results for string and comment references. [#4279](https://github.com/microsoft/vscode-cpptools/issues/4279)
* Fix bug with forced includes in `compile_commands.json`. [#4293](https://github.com/microsoft/vscode-cpptools/issues/4293)
* Fix `Find All References` giving `Not a Reference` for constructors of templated classes. [#4345](https://github.com/microsoft/vscode-cpptools/issues/4345)
* Fix squiggles appearing after a multi-edit replace or rename. [#4351](https://github.com/microsoft/vscode-cpptools/issues/4351)
* Fix `gcc-x86` and `clang-x86` modes. [#4353](https://github.com/microsoft/vscode-cpptools/issues/4353)
* Fix crashes if the database can't be created. [#4359](https://github.com/microsoft/vscode-cpptools/issues/4359)
* Fix bugs with comment references. [#4371](https://github.com/microsoft/vscode-cpptools/issues/4371), [#4372](https://github.com/microsoft/vscode-cpptools/issues/4372)

## Version 0.25.1: August 28, 2019
### Bug Fixes
* Fix `Switch Header/Source` for `.H` and `.C` targets. [#3048](https://github.com/microsoft/vscode-cpptools/issues/3048)
* Fix `C_Cpp.updateChannel` not respecting `extensions.autoUpdate`. [#3632](https://github.com/microsoft/vscode-cpptools/issues/3632)
* Fix duplicate content appearing after formatting of a new file (2nd fix). [#4091](https://github.com/microsoft/vscode-cpptools/issues/4091)
* Fix links in `Log Diagnostics` output. [#4122](https://github.com/microsoft/vscode-cpptools/issues/4122)
* Fix `NullReferenceException` when debugging if `"description"` is missing. [#4125](https://github.com/microsoft/vscode-cpptools/issues/4125)
* Fix `files.exclude` processing when using `\\`. [#4127](https://github.com/microsoft/vscode-cpptools/issues/4127)
* Fix bug when attaching to an elevated process on Linux. [#4133](https://github.com/microsoft/vscode-cpptools/issues/4133)
* Fix IntelliSense-based `Go to Definition` failing for a nested class in a template class. [#4135](https://github.com/microsoft/vscode-cpptools/issues/4135)
* Fix incorrect configuration squiggles with `compilerPath` when variables are used. [#4141](https://github.com/microsoft/vscode-cpptools/issues/4141)
  * @mistersandman [PR #4142](https://github.com/microsoft/vscode-cpptools/pull/4142)
* Fix `executeReferenceProvider` when code is selected. [#4147](https://github.com/microsoft/vscode-cpptools/issues/4147)
* Fix code action for resolving missing includes via the `vcpkg` dependency manager. [PR #4156](https://github.com/microsoft/vscode-cpptools/pull/4156)

## Version 0.25.0: August 21, 2019
### New Features
* Add `Find All References`. [#15](https://github.com/microsoft/vscode-cpptools/issues/15)
* Add `-x86` options for `intelliSenseMode`. [#2275](https://github.com/microsoft/vscode-cpptools/issues/2275), [#2312](https://github.com/microsoft/vscode-cpptools/issues/2312)
* Add `c++20` option to `cppStandard`. [#3448](https://github.com/microsoft/vscode-cpptools/issues/3448)
* Add a code action for resolving missing includes via the `vcpkg` dependency manager. [PR #3791](https://github.com/microsoft/vscode-cpptools/pull/3791)

### Enhancements
* Added support for compile commands: 
  * `-iquote`. [#2088](https://github.com/microsoft/vscode-cpptools/issues/2088)
  * `-imacros`. [#2417](https://github.com/microsoft/vscode-cpptools/issues/2417)
  * `-idirafter`(`--include-directory-after` & `--include-directory-after=`). [#3713](https://github.com/microsoft/vscode-cpptools/issues/3713)
  * `-imsvc`. [#4032](https://github.com/microsoft/vscode-cpptools/issues/4032)
* Switch to using VS Code's `Go to Declaration`. [#2959](https://github.com/microsoft/vscode-cpptools/issues/2959)
* Added `compilerArgs` property setting. [PR #3950](https://github.com/microsoft/vscode-cpptools/pull/3950)
* Added support for V3 API. [PR #3987](https://github.com/microsoft/vscode-cpptools/pull/3987)
* Add `not supported` messages for ARM and Alpine containers. [PR #4027](https://github.com/microsoft/vscode-cpptools/pull/4027)
* Add validation for paths from `env` variables. [#3912](https://github.com/microsoft/vscode-cpptools/issues/3912)

### Bug Fixes
* Fix wrong type of `this` pointer. [#2303](https://github.com/microsoft/vscode-cpptools/issues/2303)
* Fix previous cache path not deleted when new cache path is specified. Note that the VS Code bug [Microsoft/vscode#59391](https://github.com/microsoft/vscode/issues/59391) still occurs on the settings UI, but this fix should delete any incomplete path names as the extension receives changes from the cache path setting. [#3644](https://github.com/microsoft/vscode-cpptools/issues/3644).
* Fix broken shell script when launch/attaching as root. [#3711](https://github.com/microsoft/vscode-cpptools/issues/3711)
  * Christian A. Jacobsen (@ChristianJacobsen) [PR MIEngine#906](https://github.com/microsoft/MIEngine/pull/906)
* Fix ".H" files not appearing in include completion results on Linux/macOS. [#3744](https://github.com/microsoft/vscode-cpptools/issues/3744)
* Fix `compile_commands.json` file changes not updated. [#3864](https://github.com/microsoft/vscode-cpptools/issues/3864).
* Fix `Failed to parse` error message in the open file scenario. [#3888](https://github.com/microsoft/vscode-cpptools/issues/3888)
* Fix loading the wrong symbols when creating or copying a file. [#3897](https://github.com/microsoft/vscode-cpptools/issues/3897)
* Fix IntelliSense process crash in clang mode. [#3898](https://github.com/microsoft/vscode-cpptools/issues/3898)
* Fix IntelliSense-based `Go to Definition` failing with `using namespace`. [#3902](https://github.com/microsoft/vscode-cpptools/issues/3902), [#4018](https://github.com/microsoft/vscode-cpptools/issues/4018)
* Fix completion not showing results for smart pointers. [#3926](https://github.com/microsoft/vscode-cpptools/issues/3926), [#3930](https://github.com/microsoft/vscode-cpptools/issues/3930)
* Fix `clang_format_path` cannot be set in workspace settings. [#3937](https://github.com/microsoft/vscode-cpptools/issues/3937)
* Fix typos and grammar in documentation.
  * @pi1024e [PR #4014](https://github.com/microsoft/vscode-cpptools/pull/4014)
* Fix NullReferenceException when unable to launch and an unresolved parameter exists in the string. This was causing a useless error message. [#4024](https://github.com/microsoft/vscode-cpptools/issues/4024), [#4090](https://github.com/microsoft/vscode-cpptools/issues/4090)
* Fix debugger can't debug file whose folder path includes a parenthesis. [#4030](https://github.com/microsoft/vscode-cpptools/issues/4030)
* Fix duplicate content appearing after formatting of a new file. [#4091](https://github.com/microsoft/vscode-cpptools/issues/4091)
* Fix `files.exclude` bug on Windows. [#4095](https://github.com/microsoft/vscode-cpptools/issues/4095)
* Fix NullReferenceException when `cwd` is null. [MIEngine#911](https://github.com/microsoft/MIEngine/issues/911)
* Fix wrong IntelliSense for C++ types after editing within a function and after a lambda.

## Version 0.24.1: July 22, 2019
### Bug Fixes
* Fix an issue with the Outline not being populated when a file is opened. [#3877](https://github.com/microsoft/vscode-cpptools/issues/3877)
* Update scopes used by semantic colorization. [PR# 3896](https://github.com/microsoft/vscode-cpptools/pull/3896)

## Version 0.24.0: July 3, 2019
### New Features
* Semantic colorization [Documentation](https://github.com/microsoft/vscode-cpptools/blob/master/Documentation/LanguageServer/colorization.md) [#230](https://github.com/microsoft/vscode-cpptools/issues/230)
* Add `Rescan Workspace` command. [microsoft/vscode-cpptools-api#11](https://github.com/microsoft/vscode-cpptools-api/issues/11)

### Enhancements
* Configuration UI editor improvements:
  * Add list of detected compiler paths. [PR #3708](https://github.com/microsoft/vscode-cpptools/pull/3708)
  * Enable selecting/editing of other configurations and add "Advanced Settings" section. [PR #3732](https://github.com/microsoft/vscode-cpptools/pull/3732)
* Enable `envFile` for `cppdbg`. [PR #3723](https://github.com/microsoft/vscode-cpptools/pull/3723)
* Change the default path value of `C_Cpp.intelliSenseCachePath`. [#3347](https://github.com/microsoft/vscode-cpptools/issues/3347) [#3664](https://github.com/microsoft/vscode-cpptools/issues/3664)
* Change `C_Cpp.clang_format_path` to `machine` scope. [#3774](https://github.com/microsoft/vscode-cpptools/issues/3774)
* Add validation to the advanced configuration UI settings. [PR #3838](https://github.com/microsoft/vscode-cpptools/pull/3838)
* Add `Current Configuration` to `C/C++: Log Diagnostics`. [PR #3866](https://github.com/microsoft/vscode-cpptools/pull/3866)

### Bug Fixes
* Fix for gdb `follow-fork-mode` `child` not working. [#2738](https://github.com/microsoft/vscode-cpptools/issues/2738)
* Fix IntelliSense process crash on hover with certain arrays. [#3081](https://github.com/Microsoft/vscode-cpptools/issues/3081)
* Fix IntelliSense-based `Go to Definition` for goto labels. [#3111](https://github.com/microsoft/vscode-cpptools/issues/3111)
* Fix IntelliSense behaving incorrectly when files are opened with different casing on Windows. [#3229](https://github.com/microsoft/vscode-cpptools/issues/3229)
* Fix user defined literals crashing IntelliSense in clang/gcc mode. [#3481](https://github.com/microsoft/vscode-cpptools/issues/3481)
* Improve `sourceFileMap` to be more dynamic. [#3504](https://github.com/microsoft/vscode-cpptools/issues/3504)
* Fix IntelliSense-based hover document comments being shown for invalid declarations not used by the current translation unit. [#3596](https://github.com/microsoft/vscode-cpptools/issues/3596)
* Fix `Go to Definition` when is `void` missing in the parameter list of a function definition a .c file. [#3609](https://github.com/microsoft/vscode-cpptools/issues/3609)
* Fix configuration validation of compiler path and IntelliSense mode compatibility for `clang-cl.exe` compiler. [#3637](https://github.com/microsoft/vscode-cpptools/issues/3637)
* Fix resolving `${workspaceFolderBasename}` and add `${workspaceStorage}`. [#3642](https://github.com/microsoft/vscode-cpptools/issues/3642)
* Fix IntelliSense-based `Go to Definition` performance issue due to extra database iteration. [#3655](https://github.com/microsoft/vscode-cpptools/issues/3655)
* Fix `SourceRequest` causing debugging to stop with `NotImplementedException`. [#3662](https://github.com/microsoft/vscode-cpptools/issues/3662)
* Fix typo in `intelliSenseMode` description.
  * Karsten Thoms (@kthoms) [PR #3682](https://github.com/microsoft/vscode-cpptools/pull/3682)
* Fix invalid warning with typedef enums in .c files. [#3685](https://github.com/microsoft/vscode-cpptools/issues/3685)
* Fix incorrect `keyword` completion occurring for pragma `#keyword`. [#3690](https://github.com/microsoft/vscode-cpptools/issues/3690)
* Fix problem matcher to show fatal errors from GCC [#3712](https://github.com/microsoft/vscode-cpptools/issues/3712)
* Fix multi-root folders with the same name sharing the same browse database. [PR #3715](https://github.com/microsoft/vscode-cpptools/pull/3715)
* Fix `remoteProcessPicker` on Windows. [#3758](https://github.com/microsoft/vscode-cpptools/issues/3758)
* Fix crash when tag parsing Objective-C code. [#3776](https://github.com/microsoft/vscode-cpptools/issues/3776)
* Fix duplicate slashes getting added to `c_cpp_properties.json`. [PR #3778](https://github.com/microsoft/vscode-cpptools/pull/3778)
* Fix `envFile` variable substitution. [#3836](https://github.com/microsoft/vscode-cpptools/issues/3836)
* Fix missing headers popup. [PR #3840](https://github.com/microsoft/vscode-cpptools/pull/3840)
* Fix multiple anonymous unions not showing correctly in Locals while debugging. [MIEngine#820](https://github.com/microsoft/MIEngine/issues/820)
* Fix pause not working when using `DebugServer`/`MIDebuggerServerAddress` on Linux and macOS. [MIEngine#844](https://github.com/microsoft/MIEngine/issues/844)
* Improvements to CPU and memory usage when editing.

## Version 0.23.1: May 13, 2019
### Bug Fixes
* Fix `launch.json` creation when `intelliSenseEngine` is `"Disabled"`. [#3583](https://github.com/microsoft/vscode-cpptools/issues/3583)
* Fix C/C++ commands not working if the language service isn't activated. [#3615](https://github.com/microsoft/vscode-cpptools/issues/3615)
* Fix missing extension `"Details"` page. [#3621](https://github.com/microsoft/vscode-cpptools/issues/3621)
* Fix some random crashes related to IntelliSense inactive region processing.

## Version 0.23.0: May 6, 2019
### New Features
* Add a configuration UI editor to edit IntelliSense settings defined in the underlying `c_cpp_properties.json` file. [PR #3479](https://github.com/Microsoft/vscode-cpptools/pull/3479), [PR #3487](https://github.com/Microsoft/vscode-cpptools/pull/3487), [PR #3519](https://github.com/Microsoft/vscode-cpptools/pull/3519), [#3524](https://github.com/Microsoft/vscode-cpptools/issues/3524), [PR #3563](https://github.com/Microsoft/vscode-cpptools/pull/3563), [#3526](https://github.com/Microsoft/vscode-cpptools/issues/3526)
  * Add a new command `C/C++: Edit configurations (UI)` to open the UI editor.
  * Replace the `C/C++: Edit configurations...` command with `C/C++: Edit configurations (JSON)` to open `c_cpp_properties.json`.
  * The default whether to open the UI editor or JSON file is based on the `workbench.settings.editor` setting.
* Add command `C/C++: Log Diagnostics` to log language service diagnostics. [PR #3489](https://github.com/Microsoft/vscode-cpptools/pull/3489)
* Add support for `.env` files for `cppvsdbg`. [#3490](https://github.com/Microsoft/vscode-cpptools/issues/3490)

### Other Changes
* Enable flag `/permissive-` as an argument to `compilerPath` with `cl.exe`. [#1589](https://github.com/Microsoft/vscode-cpptools/issues/1589), [#3446](https://github.com/Microsoft/vscode-cpptools/issues/3446)
* Configuration squiggles for `c_cpp_properties.json` now validates if the setting values of `compilerPath` and `intelliSenseMode` match on Windows. [#2983](https://github.com/Microsoft/vscode-cpptools/issues/2983)
* Enable `-fms-extensions` to be used as an argument to `compilerPath` on Linux/Mac. [#3063](https://github.com/Microsoft/vscode-cpptools/issues/3063)
* Change the default value of `C_Cpp.intelliSenseEngineFallback` setting to `Disabled`. [#3165](https://github.com/Microsoft/vscode-cpptools/issues/3165)
* Add squiggle when `compilerPath` uses spaces and arguments without `"`. [#3357](https://github.com/Microsoft/vscode-cpptools/issues/3357)
* Change the `Disabled` value for `C_Cpp.errorSquiggles` to stop showing missing header squiggles. [#3361](https://github.com/Microsoft/vscode-cpptools/issues/3361)
* Add `enableConfigurationSquiggles` setting to allow squiggles to be disabled for `c_cpp_properties.json`. [#3403](https://github.com/Microsoft/vscode-cpptools/issues/3403)
* Switch to using the `installExtension` command for offline/insider vsix installing (to reduce install failures). [#3408](https://github.com/Microsoft/vscode-cpptools/issues/3408)
* Add a better example to the description of `C_Cpp.clang_format_style` and `C_Cpp.clang_format_fallback_style`. [#3419](https://github.com/Microsoft/vscode-cpptools/issues/3419)
* Add a new (default) value of `EnabledIfIncludesResolve` to `C_Cpp.errorSquiggles`, which only shows error squiggles if include headers are successfully resolved. [PR #3421](https://github.com/Microsoft/vscode-cpptools/pull/3421)
* Disable debug heap by default with cppvsdbg. [#3484](https://github.com/Microsoft/vscode-cpptools/issues/3484)
  * Reported by Djoulihen (@Djoulihen)
* Enable configuration squiggles for paths delimited by semicolons. [PR #3517](https://github.com/Microsoft/vscode-cpptools/pull/3517)
* Don't show release notes if the extension has never been installed before. [#3533](https://github.com/Microsoft/vscode-cpptools/issues/3533)
* Remove IntelliSense fallback code actions.

### Bug Fixes
* Fix browsing for functions with BOOST_FOREACH. [#953](https://github.com/Microsoft/vscode-cpptools/issues/953)
* Fix code action sometimes not appearing over a squiggled identifier. [#1436](https://github.com/microsoft/vscode-cpptools/issues/1436)
* Work around issue with VS Code not treating `.C` files as C++ files [Microsoft/vscode#59369](https://github.com/Microsoft/vscode/issues/59369) -- `.C` files become associated by name in `files.associations`. [#2558](https://github.com/Microsoft/vscode-cpptools/issues/2558)
* Fix various IntelliSense parsing bugs. [#2824](https://github.com/Microsoft/vscode-cpptools/issues/2824), [#3110](https://github.com/Microsoft/vscode-cpptools/issues/3110), [#3168](https://github.com/Microsoft/vscode-cpptools/issues/3168)
* Preserve newlines in documentation comments. [#2937](https://github.com/Microsoft/vscode-cpptools/issues/2937)
* Fix documentation comments above multi-line templates (and some other issues). [#3162](https://github.com/Microsoft/vscode-cpptools/issues/3162)
* Fix "Extension causes high cpu load" due to module loading. [#3213](https://github.com/Microsoft/vscode-cpptools/issues/3213)
* Fix auto-removal of compiler-provided paths in `includePath` when they end with a directory separator on Windows. [#3245](https://github.com/Microsoft/vscode-cpptools/issues/3245)
* Fix duplicate compiler build tasks appearing when `compilerPath` has arguments. [PR #3360](https://github.com/Microsoft/vscode-cpptools/pull/3360)
* Fix environment variables not resolving with `C_Cpp.intelliSenseCachePath`. [#3367](https://github.com/Microsoft/vscode-cpptools/issues/3367)
* Fix the formatting of snippets text. [#3376](https://github.com/Microsoft/vscode-cpptools/issues/3376)
* Fix the default `AccessModifierOffset` used when formatting. [#3376](https://github.com/Microsoft/vscode-cpptools/issues/3376)
* Fix null reference during initialization when using custom configuration providers. [PR #3377](https://github.com/Microsoft/vscode-cpptools/pull/3377)
* Fix symbol parsing when `__MINGW_ATTRIB_*` is used. [#3390](https://github.com/Microsoft/vscode-cpptools/issues/3390)
* Fix `compile_commands.json` configuration prompt being disabled per user instead of per folder. [PR #3399](https://github.com/Microsoft/vscode-cpptools/pull/3399)
* Fix `.cmd` and `.bat` files not working for `compilerPath` on Windows. [#3428](https://github.com/Microsoft/vscode-cpptools/issues/3428)
* Fix `compilerPath` with arguments that are surrounded by quotes. [#3428](https://github.com/Microsoft/vscode-cpptools/issues/3428)
* Fix documentation comments interpreting special characters as markdown. [#3441](https://github.com/Microsoft/vscode-cpptools/issues/3441)
* Fix hover using the configuration of the active document instead of the hovered document. [#3452](https://github.com/Microsoft/vscode-cpptools/issues/3452)
* Fix `c_cpp_properties.json` squiggles when the configuration name has regex characters. [PR #3478](https://github.com/Microsoft/vscode-cpptools/pull/3478)
* Use the `editor.tabSize` setting instead of `2` when creating build tasks. [PR #3486](https://github.com/Microsoft/vscode-cpptools/pull/3486)
* Fix some potential crashes on hover. [#3509](https://github.com/Microsoft/vscode-cpptools/issues/3509)
* Fix for `NullReferenceException` occurring when `"args"` is not specified in `launch.json`. [#3532](https://github.com/Microsoft/vscode-cpptools/issues/3532)
* Fix `Go to Definition` giving no results when IntelliSense doesn't find the symbol. [#3549](https://github.com/Microsoft/vscode-cpptools/issues/3549)
* Fix configuration squiggles with trailing backslashes. [PR #3573](https://github.com/Microsoft/vscode-cpptools/pull/3573)
* Fix `includePath` code actions, configuration prompts, and the `C/C++: Change configuration provider...` command. [PR #3576](https://github.com/Microsoft/vscode-cpptools/pull/3576)
* Fix randomly occurring crash (that could occur when opening files while IntelliSense squiggles are pending).
* Fix crash on hover (that could occur when document comments have blank lines).
* Fix icon of parameters in completion results.

## Version 0.22.1: March 21, 2019
* Fix `tasks.json` with single-line comments being overwritten when `Build and Debug Active File` is used. [#3327](https://github.com/Microsoft/vscode-cpptools/issues/3327)
* Fix an invalid `compilerPath` property getting added to `tasks.json` after doing `Configure Task` with a C/C++ compiler.
* Add IntelliSense caching for macOS 10.13 or later (0.22.0 only supported Windows and Linux).

## Version 0.22.0: March 19, 2019
### Major Changes
* Add warning squiggles for invalid properties and paths in `c_cpp_properties.json`. [#2799](https://github.com/Microsoft/vscode-cpptools/issues/2799), [PR #3283](https://github.com/Microsoft/vscode-cpptools/pull/3283)
* Add C/C++ compiler build tasks for compiling the active source file, with support for `F5` debugging and the `Build and Debug Active File` context menu command. [PR #3118](https://github.com/Microsoft/vscode-cpptools/pull/3118), [PR #3244](https://github.com/Microsoft/vscode-cpptools/pull/3244)
* Add AutoPCH support to reduce IntelliSense parsing time, with `C_Cpp.intelliSenseCachePath` and `C_Cpp.intelliSenseCacheSize` settings. It isn't enabled for Mac yet. [PR #3184](https://github.com/Microsoft/vscode-cpptools/pull/3184)

### Minor Changes
* Fix IntelliSense not working on Windows when the username has a space in it and file `C:\Users\<firstname>` exists. [#1377](https://github.com/Microsoft/vscode-cpptools/issues/1377), [#2114](https://github.com/Microsoft/vscode-cpptools/issues/2114), [#2176](https://github.com/Microsoft/vscode-cpptools/issues/2176), [#3052](https://github.com/Microsoft/vscode-cpptools/issues/3052), [#3139](https://github.com/Microsoft/vscode-cpptools/issues/3139)
* Enable `${command:cpptools.activeConfigName}` in tasks. [#1524](https://github.com/Microsoft/vscode-cpptools/issues/1524)
* Fix bugs with squiggles and IntelliSense updating after edits. [#1779](https://github.com/Microsoft/vscode-cpptools/issues/1779), [#3124](https://github.com/Microsoft/vscode-cpptools/issues/3124), [#3260](https://github.com/Microsoft/vscode-cpptools/issues/3260)
* Fix formatting (and other non-IntelliSense operations) being blocked by IntelliSense processing. [#1928](https://github.com/Microsoft/vscode-cpptools/issues/1928)
* Fix completion when the start of an identifier matches a keyword. [#1986](https://github.com/Microsoft/vscode-cpptools/issues/1986)
* Fix auto-removal of compiler-provided paths in `includePath`. [#2177](https://github.com/Microsoft/vscode-cpptools/issues/2177)
* Fix crash on Windows when 8.3 filenames are used. [#2453](https://github.com/Microsoft/vscode-cpptools/issues/2453), [#3104](https://github.com/Microsoft/vscode-cpptools/issues/3104)
* Add support for `Scope::Member` scoped symbol searches. [#2484](https://github.com/Microsoft/vscode-cpptools/issues/2484)
* Fix signature help active parameter selection when parameter names are missing or subsets of each other. [#2952](https://github.com/Microsoft/vscode-cpptools/issues/2952)
* Fix `--enable-pretty-printing` with `gdb` when complex objects are used as keys in maps. [#3024](https://github.com/Microsoft/vscode-cpptools/issues/3024)
* Fix IntelliSense-based `Go to Definition` for `noexcept` methods. [#3060](https://github.com/Microsoft/vscode-cpptools/issues/3060)
* Render macro hover expansions as C/C++. [#3075](https://github.com/Microsoft/vscode-cpptools/issues/3075)
* Enable completion after `struct` when manually invoked. [#3080](https://github.com/Microsoft/vscode-cpptools/issues/3080)
* Add `C_Cpp.suggestSnippets` setting to disable language server snippets. [#3083](https://github.com/Microsoft/vscode-cpptools/issues/3083)
* Show a prompt for changing `C_Cpp.updateChannel` to `Insiders`. [#3089](https://github.com/Microsoft/vscode-cpptools/issues/3089)
  * lh123 (@lh123) [PR #3221](https://github.com/Microsoft/vscode-cpptools/pull/3221)
* Fix `compilerPath` not getting priority over the `compile_commands.json` compiler. [#3102](https://github.com/Microsoft/vscode-cpptools/issues/3102)
* Fix Linux `compile_commands.json` compiler querying with relative paths. [#3112](https://github.com/Microsoft/vscode-cpptools/issues/3112)
* Allow `*` in `includePath` to apply to `browse.path` when `browse.path` is not specified. [#3121](https://github.com/Microsoft/vscode-cpptools/issues/3121)
  * Tucker Kern (@mill1000) [PR #3122](https://github.com/Microsoft/vscode-cpptools/pull/3122)
* Disable `(` and `<` completion commit characters. [#3127](https://github.com/Microsoft/vscode-cpptools/issues/3127)
* Add Chinese translations for command titles. [PR #3128](https://github.com/Microsoft/vscode-cpptools/pull/3128)
* Fix remote process picker bug. [#2585](https://github.com/Microsoft/vscode-cpptools/issues/2585), [#3150](https://github.com/Microsoft/vscode-cpptools/issues/3150)
* Fix command not found and empty `c_cpp_properties.json` if activation is too slow. [#3160](https://github.com/Microsoft/vscode-cpptools/issues/3160), [#3176](https://github.com/Microsoft/vscode-cpptools/issues/3176)
* Fix `cppvsdbg` debugger showing `"An unspecified error has occurred."` for structured binding variables. [#3197](https://github.com/Microsoft/vscode-cpptools/issues/3197)
* Fix bugs with the Insider reload prompt appearing when it shouldn't. [#3206](https://github.com/Microsoft/vscode-cpptools/issues/3206)
* Fix variable expansion (e.g. `${env.HOME}`) not working when `${default}` is used in `c_cpp_properties.json`. [#3309](https://github.com/Microsoft/vscode-cpptools/issues/3309)
* Fix other unreported IntelliSense engine bugs.

## Version 0.21.0: January 23, 2019
### New Features
* Add documentation comments for hover, completion, and signature help. [#399](https://github.com/Microsoft/vscode-cpptools/issues/399)
* Add completion committing for methods after `(`. [#1184](https://github.com/Microsoft/vscode-cpptools/issues/1184)
* Add macro expansions to hover. [#1734](https://github.com/Microsoft/vscode-cpptools/issues/1734)
* Add support for `__int128_t` and `__uint128_t` types. [#1815](https://github.com/Microsoft/vscode-cpptools/issues/1815)
* Add Italian translations for command titles.
  * Julien Russo (@Dotpys) [PR #2663](https://github.com/Microsoft/vscode-cpptools/pull/2663)
* Add icons for operators, structs/unions, enum values, template arguments, and macros. [#2849](https://github.com/Microsoft/vscode-cpptools/issues/2849)
* Change `#include` completion to show individual folders instead of the entire paths, fixing previous performance problems. [#2836](https://github.com/Microsoft/vscode-cpptools/issues/2836)
* Add text `(declaration)`, `(typedef)`, `(type alias)`, and `(union)` to symbols. [#2851](https://github.com/Microsoft/vscode-cpptools/issues/2851)
* Add a refresh button to the `Attach to Process` picker. [#2885](https://github.com/Microsoft/vscode-cpptools/issues/2885)
  * Matt Bise (@mbise1993) [PR #2895](https://github.com/Microsoft/vscode-cpptools/pull/2895)
* Add completion committing for templates after `<`. [#2953](https://github.com/Microsoft/vscode-cpptools/issues/2953)

### Bug Fixes
* Add the Microsoft digital signature to Windows binaries to avoid getting incorrectly flagged by virus scanners. [#1103](https://github.com/Microsoft/vscode-cpptools/issues/1103), [#2970](https://github.com/Microsoft/vscode-cpptools/issues/2970)
* Fix bugs when UTF-8 characters > 1 byte are used. [#1504](https://github.com/Microsoft/vscode-cpptools/issues/1504), [#1525](https://github.com/Microsoft/vscode-cpptools/issues/1525), [#2034](https://github.com/Microsoft/vscode-cpptools/issues/2034), [#2082](https://github.com/Microsoft/vscode-cpptools/issues/2082), [#2883](https://github.com/Microsoft/vscode-cpptools/issues/2883)
* Fix some IntelliSense process crashes. [#1785](https://github.com/Microsoft/vscode-cpptools/issues/1785), [#2913](https://github.com/Microsoft/vscode-cpptools/issues/2913)
* Fix several incorrect IntelliSense error squiggles. [#1942](https://github.com/Microsoft/vscode-cpptools/issues/1942), [#2422](https://github.com/Microsoft/vscode-cpptools/issues/2422), [#2474](https://github.com/Microsoft/vscode-cpptools/issues/2474), [#2478](https://github.com/Microsoft/vscode-cpptools/issues/2478), [#2597](https://github.com/Microsoft/vscode-cpptools/issues/2597), [#2763](https://github.com/Microsoft/vscode-cpptools/issues/2763)
* Fix some main process crashes. [#2505](https://github.com/Microsoft/vscode-cpptools/issues/2505), [#2768](https://github.com/Microsoft/vscode-cpptools/issues/2768)
* Fix incorrect IntelliSense error with Mac clang 10.0 libraries. [#2608](https://github.com/Microsoft/vscode-cpptools/issues/2608)
* Fix completion not working in template specializations. [#2620](https://github.com/Microsoft/vscode-cpptools/issues/2620)
* Fix incorrect completions after Enter is used after struct, class, etc. [#2734](https://github.com/Microsoft/vscode-cpptools/issues/2734)
* Fix memory "leak" when parsing a large workspace. [#2737](https://github.com/Microsoft/vscode-cpptools/issues/2737)
* Fix IntelliSense-based `Go to Definition` with overloads that return a template with a default param (e.g. vector) [#2736](https://github.com/Microsoft/vscode-cpptools/issues/2736)
* Fix `Go to Definition` when `__catch()`, `_NO_EXCEPT_DEBUG`, or `_LIBCPP_BEGIN_NAMESPACE_STD` is used. [#2761](https://github.com/Microsoft/vscode-cpptools/issues/2761), [#2766](https://github.com/Microsoft/vscode-cpptools/issues/2766)
* Fix `Go to Definition` when `method(void)` is used. [#2802](https://github.com/Microsoft/vscode-cpptools/issues/2802)
* Fix error `"TypeError: Cannot read property 'map' of undefined at asCompletionResult"`. [#2807](https://github.com/Microsoft/vscode-cpptools/issues/2807)
* Fix quotes around defines not supported for custom configuration providers. [#2820](https://github.com/Microsoft/vscode-cpptools/issues/2820)
* Fix PowerShell bug on Win7. [#2822](https://github.com/Microsoft/vscode-cpptools/issues/2822)
* Fix Tag Parser completion details missing keywords (i.e. `using`, `class`, `#define`, etc.). [#2850](https://github.com/Microsoft/vscode-cpptools/issues/2850)
* Fix problem with empty recursive include paths. [#2855](https://github.com/Microsoft/vscode-cpptools/issues/2855)
* Fix `NullReferenceException` on debugger launch with VS Code Insiders. [#2858](https://github.com/Microsoft/vscode-cpptools/issues/2858), [PR Microsoft/MIEngine#810](https://github.com/Microsoft/MIEngine/pull/810)
* Fix IntelliSense errors with template argument deduction. [#2907](https://github.com/Microsoft/vscode-cpptools/issues/2907), [#2912](https://github.com/Microsoft/vscode-cpptools/issues/2912)
* Retry Insider VSIX downloading with `http.proxySupport` `"off"`. [#2927](https://github.com/Microsoft/vscode-cpptools/issues/2927)
* Fix snippet completions being offered when they shouldn't be. [#2942](https://github.com/Microsoft/vscode-cpptools/issues/2942)
* Set the `editor.wordBasedSuggestions` to `false` by default to prevent incorrect completions. [#2943](https://github.com/Microsoft/vscode-cpptools/issues/2943)
* Fix IntelliSense-based `Go to Definition` for functions with function pointer parameters. [#2981](https://github.com/Microsoft/vscode-cpptools/issues/2981)
* Fix `<` incorrectly triggering completions. [#2985](https://github.com/Microsoft/vscode-cpptools/issues/2985)
* Fix recursive includes not adding paths used by `forcedInclude` files. [#2986](https://github.com/Microsoft/vscode-cpptools/issues/2986)
* Fix crash when `//` is used in a recursive `includePath`. [#2987](https://github.com/Microsoft/vscode-cpptools/issues/2987)
* Fix compiler in `compile_commands.json` not taking precedence over the `Cpp.default.compilerPath`. [#2793](https://github.com/Microsoft/vscode-cpptools/issues/2793)
* Fix `#include` completion not working for symlinks. [#2843](https://github.com/Microsoft/vscode-cpptools/issues/2843)
* Fix IntelliSense-based `Go to Definition` for `const` methods. [#3014](https://github.com/Microsoft/vscode-cpptools/issues/3014)
* Support `C_Cpp.updateChannel` for VS Code Exploration builds.

## Version 0.20.1: October 31, 2018
* Fix IntelliSense-based `Go to Declaration` when there's only a definition in a TU. [#2743](https://github.com/Microsoft/vscode-cpptools/issues/2743)
* Fix `#include` completion for standalone header files. [#2744](https://github.com/Microsoft/vscode-cpptools/issues/2744)
* Fix the highest hitting main process crash.
* Fix IntelliSense process crash with completion.

## Version 0.20.0: October 30, 2018
* Add IntegratedTerminal support for Linux and Windows. [#35](https://github.com/microsoft/vscode-cpptools/issues/35)
* Unify Visual Studio Code debug protocol parsing by using a shared library with Visual Studio.
* Fix IntelliSense-based `Go to Definition` on overloads (in the same TU). [#1071](https://github.com/Microsoft/vscode-cpptools/issues/1071)
* Fix inactive regions not being disabled when falling back to the Tag Parser. [#2181](https://github.com/Microsoft/vscode-cpptools/issues/2181)
* Fix `#include` completion not working with `compile_commands.json` or custom configuration providers. [#2242](https://github.com/Microsoft/vscode-cpptools/issues/2242)
* Fix IntelliSense failing if recursive includes removes all paths. [#2442](https://github.com/Microsoft/vscode-cpptools/issues/2442)
* Fix incorrect IntelliSense errors with MinGW (stop using `-fms-extensions` by default). [#2443](https://github.com/Microsoft/vscode-cpptools/issues/2443), [#2623](https://github.com/Microsoft/vscode-cpptools/issues/2623)
* Fix error squiggles sometimes not updating after typing. [#2448](https://github.com/Microsoft/vscode-cpptools/issues/2448)
* Add support for Mac framework paths in `compile_commands.json`. [#2508](https://github.com/Microsoft/vscode-cpptools/issues/2508)
* Fix IntelliSense-based `Go to Definition` falling back to the Tag Parser for definitions not in the TU. [#2536](https://github.com/Microsoft/vscode-cpptools/issues/2536), [#2677](https://github.com/Microsoft/vscode-cpptools/issues/2677)
* Fix IntelliSense-based `Go to Definition` on the identifier of a definition with no declaration. [#2573](https://github.com/Microsoft/vscode-cpptools/issues/2573)
* Fix IntelliSense-based `Go to Definition` not falling back to the declaration (in certain cases). [#2574](https://github.com/Microsoft/vscode-cpptools/issues/2574)
* Fix IntelliSense-based `Go to Definition` going to the wrong location after edits are made. [#2579](https://github.com/Microsoft/vscode-cpptools/issues/2579)
* Fix `Go to Definition` when the `intelliSenseEngineFallback` is `Disabled` and `#include`s are missing. [#2583](https://github.com/Microsoft/vscode-cpptools/issues/2583)
* Fix empty `C_Cpp.default.*` settings not being used. [#2584](https://github.com/Microsoft/vscode-cpptools/issues/2584)
* Fix quoting around `ssh`'s command (for the debugger). [#2585](https://github.com/Microsoft/vscode-cpptools/issues/2585)
* Fix crash on hover (and `Go to Definition`) when using the `Tag Parser`. [#2586](https://github.com/Microsoft/vscode-cpptools/issues/2586)
* Fix errors when a workspace folder isn't open. [#2613](https://github.com/Microsoft/vscode-cpptools/issues/2613), [#2691](https://github.com/Microsoft/vscode-cpptools/issues/2691)
* Fix `-isystem` without a space after getting ignored in `compile_comamands.json`. [#2629](https://github.com/Microsoft/vscode-cpptools/issues/2629)
* Fix Insiders update channel installation bugs. [#2636](https://github.com/Microsoft/vscode-cpptools/issues/2636), [#2685](https://github.com/Microsoft/vscode-cpptools/issues/2685)
* Fix IntelliSense-based `Go to Declaration` falling back to the Tag Parser if the definition is also in the TU. [#2642](https://github.com/Microsoft/vscode-cpptools/issues/2642)
* Fix the `Disabled` `intelliSenseEngine` setting not working with custom configuration providers. [#2656](https://github.com/Microsoft/vscode-cpptools/issues/2656)

## Version 0.19.0: September 27, 2018
* Change the symbol database to update without needing to save. [#202](https://github.com/Microsoft/vscode-cpptools/issues/202)
* Enable IntelliSense-based `Go to Definition` for the current translation unit, including local variables and overloaded operators. [#255](https://github.com/Microsoft/vscode-cpptools/issues/255), [#979](https://github.com/Microsoft/vscode-cpptools/issues/979)
* Improved the `Go to Definition` performance with large workspaces and files with lots of `#include`s. [#273](https://github.com/Microsoft/vscode-cpptools/issues/273)
* Disable `Go to Definition` for invalid tokens, e.g. comments, strings, keywords, etc. [#559](https://github.com/Microsoft/vscode-cpptools/issues/559)
* Add `C_Cpp.updateChannel` setting for easier access to Insider builds of the extension. [#1526](https://github.com/Microsoft/vscode-cpptools/issues/1526)
* Add support for v2 of the configuration provider API. [#2237](https://github.com/Microsoft/vscode-cpptools/issues/2237)
* Fix bug with parsing definitions in `compile_commands.json`. [#2305](https://github.com/Microsoft/vscode-cpptools/issues/2305)
* Fix `sh` failure when attaching to a remote Linux process. [#2444](https://github.com/Microsoft/vscode-cpptools/issues/2444)
* Fix incorrect default `cl.exe` macro. [PR #2468](https://github.com/Microsoft/vscode-cpptools/issues/2468)
* Fix multiple bugs with the symbols in the Outline view not updating correctly. [#2477](https://github.com/Microsoft/vscode-cpptools/issues/2477), [#2500](https://github.com/Microsoft/vscode-cpptools/issues/2500), [#2504](https://github.com/Microsoft/vscode-cpptools/issues/2504)
* Add support for `workspaceFolderBasename` expansion. [#2491](https://github.com/Microsoft/vscode-cpptools/issues/2491)
  * Gabriel Arjones (@g-arjones) [PR #2495](https://github.com/Microsoft/vscode-cpptools/pull/2495), [PR #2503](https://github.com/Microsoft/vscode-cpptools/pull/2503)
* Fix bug with variable resolution. [#2532](https://github.com/Microsoft/vscode-cpptools/issues/2532)
* Fix off-by-one bug with hover and `Go to Definition`. [#2535](https://github.com/Microsoft/vscode-cpptools/issues/2535)
* Fix [Microsoft/vscode#54213](https://github.com/Microsoft/vscode/issues/54213)

## Version 0.18.1: August 17, 2018
* Fix 0.18.0 regression causing non-MinGW compilers to use `-fms-extensions` on Windows. [#2424](https://github.com/Microsoft/vscode-cpptools/issues/2424), [#2425](https://github.com/Microsoft/vscode-cpptools/issues/2425)

## Version 0.18.0: August 17, 2018
### New Features
* Add the `C_Cpp.intelliSenseEngine` setting value of `Disabled` (for users who only use the debugger). [#785](https://github.com/Microsoft/vscode-cpptools/issues/785)
* Add `C_Cpp.workspaceSymbols` setting with default `Just My Code` to filter out system header symbols. [#1119](https://github.com/Microsoft/vscode-cpptools/issues/1119), [#2320](https://github.com/Microsoft/vscode-cpptools/issues/2320)
* Add `C_Cpp.inactiveRegionForegroundColor` and `C_Cpp.inactiveRegionBackgroundColor` settings. [#1620](https://github.com/Microsoft/vscode-cpptools/issues/1620), [#2212](https://github.com/Microsoft/vscode-cpptools/issues/2212)
  * John Patterson (@john-patterson) [PR #2308](https://github.com/Microsoft/vscode-cpptools/pull/2308)
* Add `gcc-x64` `intelliSenseMode` and send the correct clang or gcc version to our parser, fixing various IntelliSense errors. [#2112](https://github.com/Microsoft/vscode-cpptools/issues/2112), [#2175](https://github.com/Microsoft/vscode-cpptools/issues/2175), [#2260](https://github.com/Microsoft/vscode-cpptools/issues/2260), [#2299](https://github.com/Microsoft/vscode-cpptools/issues/2299), [#2317](https://github.com/Microsoft/vscode-cpptools/issues/2317)
* Make `Go to Definition` on the definition go to the declaration instead. [#2298](https://github.com/Microsoft/vscode-cpptools/issues/2298)
* Add multi-pass environment variable resolution allowing variables defined in terms of other variables. [#2057](https://github.com/Microsoft/vscode-cpptools/issues/2057)
  * John Patterson (@john-patterson) [PR #2322](https://github.com/Microsoft/vscode-cpptools/pull/2322)
* Allow users to use `~` for `${userProfile}` on Windows. [PR #2333](https://github.com/Microsoft/vscode-cpptools/pull/2333)
* Add support for compiler flags `-fms-extensions` and `-fno-ms-extensions` on Windows (the default for MinGW-based compilers). [#2363](https://github.com/Microsoft/vscode-cpptools/issues/2363)
* Make completion "show more results" (i.e. inaccessible members) when invoked a 2nd time. [#2386](https://github.com/Microsoft/vscode-cpptools/issues/2386)

### Bug Fixes
* Fix attach to process for systems without `bash` by using `sh` instead. [#569](https://github.com/Microsoft/vscode-cpptools/issues/569)
  * Andy Neff (@andyneff) [PR #2340](https://github.com/Microsoft/vscode-cpptools/pull/2340)
* Fix IntelliSense crash after hover or completion with `_Complex` types. [#689](https://github.com/Microsoft/vscode-cpptools/issues/689), [#1112](https://github.com/Microsoft/vscode-cpptools/issues/1112)
* Fix `files.exclude` not working to exclude non-workspace folders from symbol parsing. [#1066](https://github.com/Microsoft/vscode-cpptools/issues/1066)
* Fix `Switch Header/Source` to give results that match the parent folder name before using just the file name. [#1085](https://github.com/Microsoft/vscode-cpptools/issues/1085)
* Fix incorrect IntelliSense errors caused by namespace lookup failure when instantiation template arguments in clang mode. [#1395](https://github.com/Microsoft/vscode-cpptools/issues/1395), [#1559](https://github.com/Microsoft/vscode-cpptools/issues/1559), [#1753](https://github.com/Microsoft/vscode-cpptools/issues/1753), [#2272](https://github.com/Microsoft/vscode-cpptools/issues/2272)
* Fix missing parameter help when using { for constructors. [#1667](https://github.com/Microsoft/vscode-cpptools/issues/1667)
* Fix Mac framework dependencies not being discovered. [#1913](https://github.com/Microsoft/vscode-cpptools/issues/1913)
* Fix `compilerPath` not working with `${workspaceFolder}`. [#1982](https://github.com/Microsoft/vscode-cpptools/issues/1982)
* Fix red flame getting stuck after modifying `c_cpp_properties.json`. [#2077](https://github.com/Microsoft/vscode-cpptools/issues/2077)
* Don't add empty `windowsSDKVersion` if none exists. [#2300](https://github.com/Microsoft/vscode-cpptools/issues/2300)
* Fix IntelliSense crash when the gcc-8 type_traits header is used. [#2323](https://github.com/Microsoft/vscode-cpptools/issues/2323), [#2328](https://github.com/Microsoft/vscode-cpptools/issues/2328)
* Limit configuration popups to one at a time. [#2324](https://github.com/Microsoft/vscode-cpptools/issues/2324)
* Don't show `includePath` code actions if compile commands or custom configuration providers are used. [#2334](https://github.com/Microsoft/vscode-cpptools/issues/2334)
* Fix `C_Cpp.clang_format_path` not accepting environment variables. [#2344](https://github.com/Microsoft/vscode-cpptools/issues/2344)
* Fix IntelliSense not working with non-ASCII characters in the WSL install path. [#2351](https://github.com/Microsoft/vscode-cpptools/issues/2351)
* Filter out incorrect IntelliSense error `"= delete" can only appear on the first declaration of a function`. [#2352](https://github.com/Microsoft/vscode-cpptools/issues/2352)
* Fix IntelliSense failing with WSL if gcc is installed bug g++ isn't. [#2360](https://github.com/Microsoft/vscode-cpptools/issues/2360)
* Fix WSL paths starting with `/mnt/` failing to get symbols parsed. [#2361](https://github.com/Microsoft/vscode-cpptools/issues/2361)
* Fix IntelliSense process crash when hovering over a designated initializer list with an anonymous struct. [#2370](https://github.com/Microsoft/vscode-cpptools/issues/2370)
* Stop showing "File: " in completion details for internal compiler defines. [#2387](https://github.com/Microsoft/vscode-cpptools/issues/2387)
* Invoke `Edit Configurations...` when the `Configuration Help` button is clicked. [#2408](https://github.com/Microsoft/vscode-cpptools/issues/2408)
* Fix provider configuration prompt not showing for newly added workspace folders. [#2415](https://github.com/Microsoft/vscode-cpptools/issues/2415)
* Fix to allow SIGINT to be sent using the kill -2 command when using pipeTransport.

## Version 0.17.7: July 22, 2018
* Fix `Go to Definition` for code scoped with an aliased namespace. [#387](https://github.com/Microsoft/vscode-cpptools/issues/387)
* Fix incorrect IntelliSense errors with template template-arguments. [#1014](https://github.com/Microsoft/vscode-cpptools/issues/1014)
* Fix crash when using designated initializer lists. [#1440](https://github.com/Microsoft/vscode-cpptools/issues/1440)
* Add `windowsSdkVersion` to `c_cpp_properties.json`. [#1585](https://github.com/Microsoft/vscode-cpptools/issues/1585)
* Add `${vcpkgRoot}` variable. [#1817](https://github.com/Microsoft/vscode-cpptools/issues/1817)
* Fix dangling IntelliSense processes. [#2075](https://github.com/Microsoft/vscode-cpptools/issues/2075), [#2169](https://github.com/Microsoft/vscode-cpptools/issues/2169)
* Fix incorrect IntelliSense errors when class template argument deduction is used. [#2101](https://github.com/Microsoft/vscode-cpptools/issues/2101)
* Skip automatic parsing of source files in Mac system framework paths. [#2156](https://github.com/Microsoft/vscode-cpptools/issues/2156)
* Fix `Edit Configurations...` not working after `c_cpp_properties.json` is deleted. [#2214](https://github.com/Microsoft/vscode-cpptools/issues/2214)
* Fix indexing of the entire root drive on Windows when no is folder open. [#2216](https://github.com/Microsoft/vscode-cpptools/issues/2216)
* Disable the config provider message for headers outside the workspace and when debugging. [#2221](https://github.com/Microsoft/vscode-cpptools/issues/2221)
* Add `Change Configuration Provider...` command. [#2224](https://github.com/Microsoft/vscode-cpptools/issues/2224)
* Fix out-of-memory crash with `#include` code actions when no folder is open. [#2225](https://github.com/Microsoft/vscode-cpptools/issues/2225)
* Fix `intelliSenseMode` with custom config providers on Windows. [#2228](https://github.com/Microsoft/vscode-cpptools/issues/2228)
* Fix formatting not working on Windows if the VC++ 2015 redist isn't installed. [#2232](https://github.com/Microsoft/vscode-cpptools/issues/2232)
* Fix variables not resolving in `macFrameworkPath`. [#2234](https://github.com/Microsoft/vscode-cpptools/issues/2234)
* Fix `Go to Definition` not working for macros followed by `.` or `->`. [#2245](https://github.com/Microsoft/vscode-cpptools/issues/2245)
* Fix `#include` autocomplete with Mac framework headers. [#2251](https://github.com/Microsoft/vscode-cpptools/issues/2251)
* Fix debugging to support empty arguments for debuggee. [#2258](https://github.com/Microsoft/vscode-cpptools/issues/2258)
* Fix `Go to Definition` bug (missing symbols outside the workspace). [#2281](https://github.com/Microsoft/vscode-cpptools/issues/2281)
* Fix incorrect hover in enum definitions. [#2286](https://github.com/Microsoft/vscode-cpptools/issues/2286)
* Add a setting to silence configuration provider warnings. [#2292](https://github.com/Microsoft/vscode-cpptools/issues/2292)
* Fix debugging async Visual C++ causing debugger to hang.
* Fix `main` snippet.

## Version 0.17.6: July 2, 2018
* Fix the database icon getting stuck with recursive includes. [#2104](https://github.com/Microsoft/vscode-cpptools/issues/2104)
* Fix the red flame appearing late with recursive includes. [#2105](https://github.com/Microsoft/vscode-cpptools/issues/2105)
* Fix source files being parsed in system directories. [#2156](https://github.com/Microsoft/vscode-cpptools/issues/2156)
* Fix internal document corruption (visible after formatting) when edits are made too soon after activation. [#2162](https://github.com/Microsoft/vscode-cpptools/issues/2162)
* Fix a crash when saving with recursive includes. [#2173](https://github.com/Microsoft/vscode-cpptools/issues/2173)
* Fix a crash when the `includePath` or `browse.path` is `"**"`. [#2174](https://github.com/Microsoft/vscode-cpptools/issues/2174)
* Fix IntelliSense for WSL without g++ installed. [#2178](https://github.com/Microsoft/vscode-cpptools/issues/2178)
* Fix random IntelliSense (completion) failures due to edits being delayed. [#2184](https://github.com/Microsoft/vscode-cpptools/issues/2184)
* Fix database deletion failure with non-ASCII file paths on Windows. [#2205](https://github.com/Microsoft/vscode-cpptools/issues/2205)
* Fix `Go to Definition` results with `var::` and `var->`, and filter out invalid constructor results. [#2207](https://github.com/Microsoft/vscode-cpptools/issues/2207)
* Fix a performance bug with recursive includes.
* Fixed a CPU usage problem on Mac related to system frameworks parsing.
* Keep the IntelliSense process around for 10 seconds after a file is closed in case it's needed again.
* Added an API so build system extensions can provide IntelliSense configurations for source files. More details at [npmjs.com](https://www.npmjs.com/package/vscode-cpptools).
* Fix automatic argument quoting when debugging with gdb/lldb to include when the argument has a '(' or ')' in it. Also escape existing '"' symbols.
* Removed `-` in `ps` call for ProcessPicker and RemoteProcessPicker. [#2183](https://github.com/Microsoft/vscode-cpptools/issues/2183)

## Version 0.17.5: June 21, 2018
* Detect `compile_commands.json` and show prompt to use it. [#1297](https://github.com/Microsoft/vscode-cpptools/issues/1297)
* Change inactive regions from gray to translucent. [#1907](https://github.com/Microsoft/vscode-cpptools/issues/1907)
* Improve performance of recursive includes paths. [#2068](https://github.com/Microsoft/vscode-cpptools/issues/2068)
* Fix IntelliSense client failure due to `No args provider`. [#1908](https://github.com/Microsoft/vscode-cpptools/issues/1908)
* Fix `#include` completion with headers in the same directory. [#2031](https://github.com/Microsoft/vscode-cpptools/issues/2031)
* Fix non-header files outside the workspace folder not being parsed (i.e. so `Go to Definition` works). [#2053](https://github.com/Microsoft/vscode-cpptools/issues/2053)
* Fix some crashes. [#2080](https://github.com/Microsoft/vscode-cpptools/issues/2080)
* Support asm clobber registers on Windows. [#2090](https://github.com/Microsoft/vscode-cpptools/issues/2090)
* Fix usage of `${config:section.setting}`. [#2165](https://github.com/Microsoft/vscode-cpptools/issues/2165)
* `browse.path` now inherits `includePath` if not set in `c_cpp_properties.json`.
* On Windows, `compilerPath` now populates with the guessed `cl.exe` path, and the `MSVC` include path is based on the `cl.exe` path.
* Fix files under a non-recursive `browse.path` being removed from the database.
* Fix `*` not working in `browse.path` with WSL.
* Fix -break-insert main returning multiple bind points. [PR Microsoft/MIEngine#729](https://github.com/Microsoft/MIEngine/pull/729)
* Use -- instead of -x for gnome-terminal. [PR Microsoft/MIEngine#733](https://github.com/Microsoft/MIEngine/pull/733)
* Added `miDebuggerArgs` in order to pass arguments to the program in `miDebuggerPath`. [PR Microsoft/MIEngine#720](https://github.com/Microsoft/MIEngine/pull/720)

## Version 0.17.4: May 31, 2018
* Fix infinite loop (caused by deadlock) when using recursive includes. [#2043](https://github.com/Microsoft/vscode-cpptools/issues/2043)
* Stop using recursive includes in the default configuration.
  * @Hyzeta [PR #2059](https://github.com/Microsoft/vscode-cpptools/pull/2059)
* Fix various other potential deadlocks and crashes.
* Fix `Go to Definition` on `#include` not filtering out results based on the path. [#1253](https://github.com/Microsoft/vscode-cpptools/issues/1253), [#2033](https://github.com/Microsoft/vscode-cpptools/issues/2033)
* Fix database icon getting stuck. [#1917](https://github.com/Microsoft/vscode-cpptools/issues/1917)

## Version 0.17.3: May 22, 2018
* Add support for `${workspaceFolder:folderName}`. [#1774](https://github.com/Microsoft/vscode-cpptools/issues/1774)
* Fix infinite loop during initialization on Windows. [#1960](https://github.com/Microsoft/vscode-cpptools/issues/1960)
* Fix main process IntelliSense-related crashes. [#2006](https://github.com/Microsoft/vscode-cpptools/issues/2006)
* Fix deadlock after formatting large files. [#2007](https://github.com/Microsoft/vscode-cpptools/issues/2007)
* Fix recursive includes failing to find some system includes. [#2019](https://github.com/Microsoft/vscode-cpptools/issues/2019)

## Version 0.17.1: May 17, 2018
* Fix IntelliSense update slowness when using recursive includes. [#1949](https://github.com/Microsoft/vscode-cpptools/issues/1949)
* Fix code navigation failure after switching between WSL and non-WSL configs. [#1958](https://github.com/Microsoft/vscode-cpptools/issues/1958)
* Fix extension crash when the `includePath` is a file or the root drive. [#1979](https://github.com/Microsoft/vscode-cpptools/issues/1979), [#1965](https://github.com/Microsoft/vscode-cpptools/issues/1965)
* Fix IntelliSense crash in `have_member_access_from_class_scope`. [#1763](https://github.com/Microsoft/vscode-cpptools/issues/1763)
* Fix `#include` completion bugs. [#1959](https://github.com/Microsoft/vscode-cpptools/issues/1959), [#1970](https://github.com/Microsoft/vscode-cpptools/issues/1970)
* Add `Debug` value for `loggingLevel` (previously the hidden value `"6"`).
* Fix C++17 features not being fully enabled with msvc-x64 mode. [#1990](https://github.com/Microsoft/vscode-cpptools/issues/1990)
* Fix IntelliSense interprocess deadlocks. [#1407](https://github.com/Microsoft/vscode-cpptools/issues/1407), [#1777](https://github.com/Microsoft/vscode-cpptools/issues/1777)

## Version 0.17.0: May 7, 2018
* Auto-complete for headers after typing `#include`. [#802](https://github.com/Microsoft/vscode-cpptools/issues/802)
* Add support for recursive `includePath`, e.g. `${workspaceFolder}/**`. [#897](https://github.com/Microsoft/vscode-cpptools/issues/897)
* Configuration improvements. [#1338](https://github.com/Microsoft/vscode-cpptools/issues/1338)
  * Potentially addresses: [#368](https://github.com/Microsoft/vscode-cpptools/issues/368), [#410](https://github.com/Microsoft/vscode-cpptools/issues/410), [#1229](https://github.com/Microsoft/vscode-cpptools/issues/1229), [#1270](https://github.com/Microsoft/vscode-cpptools/issues/1270), [#1404](https://github.com/Microsoft/vscode-cpptools/issues/1404)
* Add support for querying system includes/defines from WSL and Cygwin compilers. [#1845](https://github.com/Microsoft/vscode-cpptools/issues/1845), [#1736](https://github.com/Microsoft/vscode-cpptools/issues/1736)
* Fix IntelliSense for WSL projects in Windows builds 17110 and greater. [#1694](https://github.com/Microsoft/vscode-cpptools/issues/1694)
* Add snippets. [PR #1823](https://github.com/Microsoft/vscode-cpptools/pull/1823)
* Add support for vcpkg. [PR #1886](https://github.com/Microsoft/vscode-cpptools/pull/1886)
* Add support for custom variables in `c_cpp_properties.json` via `env`. [#1857](https://github.com/Microsoft/vscode-cpptools/issues/1857), [#368](https://github.com/Microsoft/vscode-cpptools/issues/368)
* Stop automatically adding `/usr/include` to the `includePath`. [#1819](https://github.com/Microsoft/vscode-cpptools/issues/1819)
* Fix wrong configuration being used if there are four or more. [#1599](https://github.com/Microsoft/vscode-cpptools/issues/1599)
* Fix `c_cpp_properties.json` requiring write access. [#1790](https://github.com/Microsoft/vscode-cpptools/issues/1790)
* Change file not found in `compile_commands.json` message from an error to a warning. [#1783](https://github.com/Microsoft/vscode-cpptools/issues/1783)
* Fix an IntelliSense crash during completion requests. [#1782](https://github.com/Microsoft/vscode-cpptools/issues/1782)
* Update the installed clang-format to 6.0.
* Fix bug with `compile_commands.json` when "arguments" have both a switch and a value in the arg. [#1890](https://github.com/Microsoft/vscode-cpptools/issues/1890)
* Fix bug with garbage data appearing in tooltips on Linux/Mac. [#1577](https://github.com/Microsoft/vscode-cpptools/issues/1577)

## Version 0.16.1: March 30, 2018
* Fix random deadlock caused by logging code on Linux/Mac. [#1759](https://github.com/Microsoft/vscode-cpptools/issues/1759)
* Fix compiler from `compileCommands` not being queried for includes/defines if `compilerPath` isn't set on Windows. [#1754](https://github.com/Microsoft/vscode-cpptools/issues/1754)
* Fix OSX `UseShellExecute` I/O bug. [#1756](https://github.com/Microsoft/vscode-cpptools/issues/1756)
* Invalidate partially unzipped files from package manager. [#1757](https://github.com/Microsoft/vscode-cpptools/issues/1757)

## Version 0.16.0: March 28, 2018
* Enable autocomplete for local and global scopes. [#13](https://github.com/Microsoft/vscode-cpptools/issues/13)
* Add a setting to define multiline comment patterns: `C_Cpp.commentContinuationPatterns`. [#1100](https://github.com/Microsoft/vscode-cpptools/issues/1100), [#1539](https://github.com/Microsoft/vscode-cpptools/issues/1539)
* Add a setting to disable inactive region highlighting: `C_Cpp.dimInactiveRegions`. [#1592](https://github.com/Microsoft/vscode-cpptools/issues/1592)
* Add `forcedInclude` configuration setting. [#852](https://github.com/Microsoft/vscode-cpptools/issues/852)
* Add `compilerPath`, `cStandard`, and `cppStandard` configuration settings, and query gcc/clang-based compilers for default defines. [#1293](https://github.com/Microsoft/vscode-cpptools/issues/1293), [#1251](https://github.com/Microsoft/vscode-cpptools/issues/1251), [#1448](https://github.com/Microsoft/vscode-cpptools/issues/1448), [#1465](https://github.com/Microsoft/vscode-cpptools/issues/1465), [#1484](https://github.com/Microsoft/vscode-cpptools/issues/1484)
* Fix text being temporarily gray when an inactive region is deleted. [Microsoft/vscode#44872](https://github.com/Microsoft/vscode/issues/44872)
* Add support for `${workspaceFolder}` variable in **c_cpp_properties.json**. [#1392](https://github.com/Microsoft/vscode-cpptools/issues/1392)
* Fix IntelliSense not updating in source files after dependent header files are changed. [#1501](https://github.com/Microsoft/vscode-cpptools/issues/1501)
* Change database icon to use the `statusBar.foreground` color. [#1638](https://github.com/Microsoft/vscode-cpptools/issues/1638)
* Enable C++/CLI IntelliSense mode via adding the `/clr` arg to the `compilerPath`. [#1596](https://github.com/Microsoft/vscode-cpptools/issues/1596)
* Fix delay in language service activation caused by **cpptools.json** downloading. [#1640](https://github.com/Microsoft/vscode-cpptools/issues/1640)
* Fix debugger failure when a single quote is in the path. [#1554](https://github.com/Microsoft/vscode-cpptools/issues/1554)
* Fix terminal stdout and stderr redirection to not send to VS Code. [#1348](https://github.com/Microsoft/vscode-cpptools/issues/1348)
* Fix blank config and endless "Initializing..." if the file watcher limit is hit when using `compileCommands`. [PR #1709](https://github.com/Microsoft/vscode-cpptools/pull/1709)
* Fix error squiggles re-appearing after editing then closing a file. [#1712](https://github.com/Microsoft/vscode-cpptools/issues/1712)
* Show error output from clang-format. [#1259](https://github.com/Microsoft/vscode-cpptools/issues/1259)
* Fix `add_expression_to_index` crash (most frequent crash in 0.15.0). [#1396](https://github.com/Microsoft/vscode-cpptools/issues/1396)
* Fix incorrect error squiggle `explicitly instantiated more than once`. [#871](https://github.com/Microsoft/vscode-cpptools/issues/871)

## Version 0.15.0: February 15, 2018
* Add colorization for inactive regions. [#1466](https://github.com/Microsoft/vscode-cpptools/issues/1466)
* Fix 3 highest hitting crashes. [#1137](https://github.com/Microsoft/vscode-cpptools/issues/1137), [#1337](https://github.com/Microsoft/vscode-cpptools/issues/1337), [#1497](https://github.com/Microsoft/vscode-cpptools/issues/1497)
* Update IntelliSense compiler (bug fixes and more C++17 support). [#1067](https://github.com/Microsoft/vscode-cpptools/issues/1067), [#1313](https://github.com/Microsoft/vscode-cpptools/issues/1313)
* Fix duplicate `cannot open source file` errors. [#1469](https://github.com/Microsoft/vscode-cpptools/issues/1469)
* Fix `Go to Symbol in File...` being slow for large workspaces. [#1472](https://github.com/Microsoft/vscode-cpptools/issues/1472)
* Fix stuck processes during shutdown. [#1474](https://github.com/Microsoft/vscode-cpptools/issues/1474)
* Fix error popup appearing with non-workspace files when using `compile_commands.json`. [#1475](https://github.com/Microsoft/vscode-cpptools/issues/1475)
* Fix snippet completions being blocked after `#`. [#1531](https://github.com/Microsoft/vscode-cpptools/issues/1531)
* Add more macros to `cpp.hint` (fixing missing symbols).
* Add `__CHAR_BIT__=8` to default defines on Mac. [#1510](https://github.com/Microsoft/vscode-cpptools/issues/1510)
* Added support for config variables to `c_cpp_properties.json`. [#314](https://github.com/Microsoft/vscode-cpptools/issues/314)
  * Joshua Cannon (@thejcannon) [PR #1529](https://github.com/Microsoft/vscode-cpptools/pull/1529)
* Define `_UNICODE` by default on Windows platforms. [#1538](https://github.com/Microsoft/vscode-cpptools/issues/1538)
  * Charles Milette (@sylveon) [PR #1540](https://github.com/Microsoft/vscode-cpptools/pull/1540)

## Version 0.14.6: January 17, 2018
* Fix tag parser failing (and continuing to fail after edits) when it shouldn't. [#1367](https://github.com/Microsoft/vscode-cpptools/issues/1367)
* Fix tag parser taking too long due to redundant processing. [#1288](https://github.com/Microsoft/vscode-cpptools/issues/1288)
* Fix debugging silently failing the 1st time if a C/C++ file isn't opened. [#1366](https://github.com/Microsoft/vscode-cpptools/issues/1366)
* Skip automatically adding to `files.associations` if it matches an existing glob pattern or if `C_Cpp.autoAddFileAssociations` is `false`. [#722](https://github.com/Microsoft/vscode-cpptools/issues/722)
* The debugger no longer requires an extra reload. [#1362](https://github.com/Microsoft/vscode-cpptools/issues/1362)
* Fix incorrect "Warning: Expected file ... is missing" message after installing on Linux. [#1334](https://github.com/Microsoft/vscode-cpptools/issues/1334)
* Fix "Include file not found" messages not re-appearing after settings changes. [#1363](https://github.com/Microsoft/vscode-cpptools/issues/1363)
* Performance improvements with `browse.path` parsing, and stop showing "Parsing files" when there's no actual parsing. [#1393](https://github.com/Microsoft/vscode-cpptools/issues/1393)
* Fix crash when settings with the wrong type are used. [#1396](https://github.com/Microsoft/vscode-cpptools/issues/1396)
* Allow semicolons in `browse.path`. [#1415](https://github.com/Microsoft/vscode-cpptools/issues/1415)
* Fix to handle relative pathing in source file paths properly when normalizing. [#1228](https://github.com/Microsoft/vscode-cpptools/issues/1228)
* Fix delay in language service activation caused by cpptools.json downloading. [#1429](https://github.com/Microsoft/vscode-cpptools/issues/1429)
* Add `C_Cpp.workspaceParsingPriority` setting to enable using less than 100% CPU during parsing of workspace files.
* Add `C_Cpp.exclusionPolicy` default to `checkFolders` to avoid expensive `files.exclude` checking on every file.

## Version 0.14.5: December 18, 2017
* Fix stackwalk `NullReferenceException`. [#1339](https://github.com/Microsoft/vscode-cpptools/issues/1339)
* Fix `-isystem` (or `-I`) not being used in `compile_commands.json` if there's a space after it. [#1343](https://github.com/Microsoft/vscode-cpptools/issues/1343)
* Fix header switching from `.cc` to `.hpp` files (and other cases). [#1341](https://github.com/Microsoft/vscode-cpptools/issues/1341)
* Fix reload prompts not appearing in debugging scenarios (after the initial installation). [#1344](https://github.com/Microsoft/vscode-cpptools/issues/1344)
* Add a "wait" message when commands are invoked during download/installation. [#1344](https://github.com/Microsoft/vscode-cpptools/issues/1344)
* Prevent blank "C/C++ Configuration" from appearing when debugging is started but the language service is not. [#1353](https://github.com/Microsoft/vscode-cpptools/issues/1353)

## Version 0.14.4: December 11, 2017
* Enable the language service processes to run without glibc 2.18. [#19](https://github.com/Microsoft/vscode-cpptools/issues/19)
* Enable the language service processes to run on 32-bit Linux. [#424](https://github.com/Microsoft/vscode-cpptools/issues/424)
* Fix extension process not working on Windows with non-ASCII usernames. [#1319](https://github.com/Microsoft/vscode-cpptools/issues/1319)
* Fix IntelliSense on single processor VMs. [#1321](https://github.com/Microsoft/vscode-cpptools/issues/1321)
* Enable offline installation of the extension. [#298](https://github.com/Microsoft/vscode-cpptools/issues/298)
* Add support for `-isystem` in `compile_commands.json`. [#1156](https://github.com/Microsoft/vscode-cpptools/issues/1156)
* Remember the selected configuration across launches of VS Code. [#1273](https://github.com/Microsoft/vscode-cpptools/issues/1273)
* Fix 'Add Configuration...` entries not appearing if the extension wasn't previously activated. [#1287](https://github.com/Microsoft/vscode-cpptools/issues/1287)
* Add `(declaration)` to declarations in the navigation list. [#1311](https://github.com/Microsoft/vscode-cpptools/issues/1311)
* Fix function definition body not being visible after navigation. [#1311](https://github.com/Microsoft/vscode-cpptools/issues/1311)
* Improve performance for fetching call stacks with large arguments. [#363](https://github.com/Microsoft/vscode-cpptools/issues/363)

## Version 0.14.3: November 27, 2017
* Fix disappearing parameter hints tooltip. [#1165](https://github.com/Microsoft/vscode-cpptools/issues/1165)
* Fix parameter hints only showing up after the opening parenthesis. [#902](https://github.com/Microsoft/vscode-cpptools/issues/902), [#819](https://github.com/Microsoft/vscode-cpptools/issues/819)
* Fix customer reported crashes in the TypeScript extension code. [#1240](https://github.com/Microsoft/vscode-cpptools/issues/1240), [#1245](https://github.com/Microsoft/vscode-cpptools/issues/1245)
* Fix .browse.VC-#.db files being unnecessarily created when an shm file exists. [#1234](https://github.com/Microsoft/vscode-cpptools/issues/1234)
* Fix language service to only activate after a C/C++ file is opened or a C/Cpp command is used (not onDebug).
* Fix database resetting if shutdown got blocked by an IntelliSense operation. [#1260](https://github.com/Microsoft/vscode-cpptools/issues/1260)
* Fix deadlock that can occur when switching configurations.
* Fix browse.databaseFilename changing not taking effect until a reload.

## Version 0.14.2: November 9, 2017
* Unsupported Linux clients sending excessive telemetry when the language server fails to start. [#1227](https://github.com/Microsoft/vscode-cpptools/issues/1227)

## Version 0.14.1: November 9, 2017
* Add support for multi-root workspaces. [#1070](https://github.com/Microsoft/vscode-cpptools/issues/1070)
* Fix files temporarily being unsavable after Save As and other scenarios on Windows. [Microsoft/vscode#27329](https://github.com/Microsoft/vscode/issues/27329)
* Fix files "permanently" being unsavable if the IntelliSense process launches during tag parsing of the file. [#1040](https://github.com/Microsoft/vscode-cpptools/issues/1040)
* Show pause and resume parsing commands after clicking the database icon. [#1141](https://github.com/Microsoft/vscode-cpptools/issues/1141)
* Don't show the install output unless an error occurs. [#1160](https://github.com/Microsoft/vscode-cpptools/issues/1160)
* Fix bug with `${workspaceRoot}` symbols not getting added if a parent folder is in the `browse.path`. [#1185](https://github.com/Microsoft/vscode-cpptools/issues/1185)
* Fix `Add configuration` C++ launch.json on Insiders. [#1191](https://github.com/Microsoft/vscode-cpptools/issues/1191)
* Fix extension restart logic so that the extension doesn't get stuck on "Initializing..." when it crashes. [#893](https://github.com/Microsoft/vscode-cpptools/issues/893)
* Remove the Reload window prompt after installation (it only appears if launch.json is active).
* Prevent browse database from being reset if shutdown takes > 1 second.
* Remove the `UnloadLanguageServer` command and the `clang_format_formatOnSave` setting.
* Fix bugs with include path suggestions.
* Fix max files to parse status number being too big, due to including non-`${workspaceRoot}` files.
* Update default `launch.json` configurations to use `${workspaceFolder}` instead of `${workspaceRoot}`.
* Update how default initial configurations for `launch.json` are being provided. [Microsoft/vscode#33794](https://github.com/Microsoft/vscode/issues/33794)
* Add support for normalizing source file locations. (Windows [#272](https://github.com/Microsoft/vscode-cpptools/issues/272)), (Mac OS X [#1095](https://github.com/Microsoft/vscode-cpptools/issues/1095))

## Version 0.14.0: October 19, 2017
* Add support for `compile_commands.json`. [#156](https://github.com/Microsoft/vscode-cpptools/issues/156)
* Fix crash with signature help. [#1076](https://github.com/Microsoft/vscode-cpptools/issues/1076)
* Skip parsing redundant browse.path directories. [#1106](https://github.com/Microsoft/vscode-cpptools/issues/1106)
* Fix `limitSymbolsToIncludedHeaders` not working with single files. [#1109](https://github.com/Microsoft/vscode-cpptools/issues/1109)
* Add logging to Output window. Errors will be logged by default. Verbosity is controlled by the `"C_Cpp.loggingLevel"` setting.
* Add new database status bar icon for "Indexing" or "Parsing" with progress numbers, and the previous flame icon is now just for "Updating IntelliSense".
* Stop showing `(Global Scope)` if there's actually an error in identifying the correct scope.
* Fix crash with the IntelliSense process when parsing certain template code (the most frequently hit crash).
* Fix main thread being blocked while searching for files to remove after changing `files.exclude`.
* Fix incorrect code action include path suggestion when a folder comes after "..".
* Fix a crash on shutdown.

## Version 0.13.1: October 5, 2017
* Delete unused symbol databases when `browse.databaseFilename` in `c_cpp_properties.json` changes. [#558](https://github.com/Microsoft/vscode-cpptools/issues/558)
* Fix infinite loop during IntelliSense parsing. [#981](https://github.com/Microsoft/vscode-cpptools/issues/981)
* Fix database resetting due to the extension process not shutting down fast enough. [#1060](https://github.com/Microsoft/vscode-cpptools/issues/1060)
* Fix crash with document highlighting [#1076](https://github.com/Microsoft/vscode-cpptools/issues/1076)
* Fix bug that could cause symbols to be missing when shutdown occurs during tag parsing.
* Fix bug that could cause included files to not be reparsed if they were modified after the initial parsing.
* Fix potential buffer overrun when logging is enabled.
* Add logging to help diagnose cause of document corruption after formatting.

## Version 0.13.0: September 25, 2017
* Reference highlighting is now provided by the extension for both IntelliSense engines.
* Parameter help is now provided by both IntelliSense engines.
* Light bulbs (code actions) for `#include` errors now suggest potential paths to add to the `includePath` based on a recursive search of the `browse.path`. [#846](https://github.com/Microsoft/vscode-cpptools/issues/846)
* Browse database now removes old symbols when `browse.path` changes. [#262](https://github.com/Microsoft/vscode-cpptools/issues/262)
* Add `*` on new lines after a multiline comment with `/**` is started. [#579](https://github.com/Microsoft/vscode-cpptools/issues/579)
* Fix `Go to Definition`, completion, and parameter hints for partially scoped members. [#635](https://github.com/Microsoft/vscode-cpptools/issues/635)
* Fix bug in `macFrameworkPath` not resolving variables.

## Version 0.12.4: September 12, 2017
* Fix a crash in IntelliSense for users with non-ASCII user names (Windows-only). [#910](https://github.com/Microsoft/vscode-cpptools/issues/910)
* Add `macFrameworkPath` to `c_cpp_properties.json`. [#970](https://github.com/Microsoft/vscode-cpptools/issues/970)
* Fix incorrect auto-complete suggestions when using template types with the scope operator `::`. [#988](https://github.com/Microsoft/vscode-cpptools/issues/988)
* Fix potential config file parsing failure. [#989](https://github.com/Microsoft/vscode-cpptools/issues/989)
* Support `${env:VAR}` syntax for environment variables in `c_cpp_properties.json`. [#1000](https://github.com/Microsoft/vscode-cpptools/issues/1000)
* Support semicolon delimiters for include paths in `c_cpp_properties.json` to better support environment variables. [#1001](https://github.com/Microsoft/vscode-cpptools/issues/1001)
* Add `__LITTLE_ENDIAN__=1` to default defines so that "endian.h" is not needed on Mac projects. [#1005](https://github.com/Microsoft/vscode-cpptools/issues/1005)
* Fix source code files on Windows with incorrect casing. [#984](https://github.com/Microsoft/vscode-cpptools/issues/984)

## Version 0.12.3: August 17, 2017
* Fix regression for paths containing multibyte characters. [#958](https://github.com/Microsoft/vscode-cpptools/issues/958)
* Fix bug with the Tag Parser completion missing results. [#943](https://github.com/Microsoft/vscode-cpptools/issues/943)
* Add /usr/include/machine or i386 to the default Mac `includePath`. [#944](https://github.com/Microsoft/vscode-cpptools/issues/944)
* Add a command to reset the Tag Parser database. [#601](https://github.com/Microsoft/vscode-cpptools/issues/601), [#464](https://github.com/Microsoft/vscode-cpptools/issues/464)
* Fix bug with error-related code actions remaining after the errors are cleared.
* Fix bug with Tag Parser completion not working when :: preceded an identifier.
* Upgrade SQLite (for better reliability and performance).

## Version 0.12.2: August 2, 2017
* Fix bug in our build system causing Windows binaries to build against the wrong version of the Windows SDK. [#325](https://github.com/Microsoft/vscode-cpptools/issues/325)
* Added a gcc problemMatcher. [#854](https://github.com/Microsoft/vscode-cpptools/issues/854)
* Fix bug where .c/.cpp files could get added to `files.associations` as the opposite "cpp"/"c" language after `Go to Definition` on a symbol. [#884](https://github.com/Microsoft/vscode-cpptools/issues/884)
* Remove completion results after `#pragma`. [#886](https://github.com/Microsoft/vscode-cpptools/issues/886)
* Fix a possible infinite loop when viewing Boost sources. [#888](https://github.com/Microsoft/vscode-cpptools/issues/888)
* Fix `Go to Definition` not working for files in `#include_next`. [#906](https://github.com/Microsoft/vscode-cpptools/issues/906)
  * Also fix incorrect preprocessor suggestions at the end of a `#include_next`.
* Skip automatically adding to `files.associations` if they already match global patterns. [Microsoft/vscode#27404](https://github.com/Microsoft/vscode/issues/27404)
* Fix a crash with the IntelliSense process (responsible for ~25% of all crashes).

## Version 0.12.1: July 18, 2017
* Fix Tag Parser features not working with some MinGW library code.
* Fix a symbol search crash.
* Fix an IntelliSense engine compiler crash.
* Fix `Go to Declaration` to return `Go to Definition` results if the declarations have no results.
* Fix formatting with non-ASCII characters in the path. [#870](https://github.com/Microsoft/vscode-cpptools/issues/870)
* Fix handling of symbolic links to files on Linux/Mac. [#872](https://github.com/Microsoft/vscode-cpptools/issues/872)
* Move red flame icon to its own section so the configuration text is always readable. [#875](https://github.com/Microsoft/vscode-cpptools/issues/875)
* Remove `addWorkspaceRootToIncludePath` setting and instead make `${workspaceRoot}` in `browse.path` explicit.
* Add `Show Release Notes` command.
* Add `Edit Configurations...` command to the `Select a Configuration...` dropdown.
* Update Microsoft Visual C++ debugger to Visual Studio 2017 released components.
  * Fix issue with showing wrong thread. [#550](https://github.com/Microsoft/vscode-cpptools/issues/550)
  * Fix issue with binaries compiled with /FASTLINK causing debugger to hang. [#484](https://github.com/Microsoft/vscode-cpptools/issues/484)
* Fix issue in MinGW/Cygwin debugging where stop debugging causes VS Code to hang. [PR Microsoft/MIEngine#636](https://github.com/Microsoft/MIEngine/pull/636)

## Version 0.12.0: June 26, 2017
* The default IntelliSense engine now provides semantic-aware autocomplete suggestions for `.`, `->`, and `::` operators. [#13](https://github.com/Microsoft/vscode-cpptools/issues/13)
* The default IntelliSense engine now reports the unresolved include files in referenced headers and falls back to the Tag Parser until headers are resolved.
  * This behavior can be overridden by setting `"C_Cpp.intelliSenseEngineFallback": "Disabled"`
* Added `"intelliSenseMode"` property to `c_cpp_properties.json` to allow switching between MSVC and Clang modes. [#710](https://github.com/Microsoft/vscode-cpptools/issues/710), [#757](https://github.com/Microsoft/vscode-cpptools/issues/757)
* A crashed IntelliSense engine no longer gives the popup message, and it automatically restarts after an edit to the translation unit occurs.
* Fix the IntelliSense engine to use "c" mode if a C header is opened before the C file.
* Fix a bug which could cause the IntelliSense engine to not update results if changes are made to multiple files of a translation unit.
* Auto `files.association` registers "c" language headers when `Go to Definition` is used in a C file.
* Downloading extension dependencies will retry up to 5 times in the event of a failure. [#694](https://github.com/Microsoft/vscode-cpptools/issues/694)
* Changes to `c_cpp_properties.json` are detected even if file watchers fail.
* Update default IntelliSense options for MSVC mode to make Boost projects work better. [#775](https://github.com/Microsoft/vscode-cpptools/issues/775)
* Fix `Go to Definition` not working until all `browse.path` files are re-scanned. [#788](https://github.com/Microsoft/vscode-cpptools/issues/788)

## Version 0.11.4: June 2, 2017
* Fix `System.Xml.Serialization.XmlSerializationReader threw an exception` when debugging on Linux. [#792](https://github.com/Microsoft/vscode-cpptools/issues/792)
* Fix escaping for `${workspaceRoot}` in `launch.json`.

## Version 0.11.3: May 31, 2017
* Fix `x86_64-pc-linux-gnu` and `x86_64-linux-gnu` paths missing from the default `includePath`.

## Version 0.11.2: May 24, 2017
* Revert the default `C_Cpp.intelliSenseEngine` setting back to "Tag Parser" for non-Insiders while we work on improving the migration experience.

## Version 0.11.1: May 19, 2017
* Add keywords to auto-complete (C, C++, or preprocessor). [#120](https://github.com/Microsoft/vscode-cpptools/issues/120)
* Fix non-recursive `browse.path` on Linux/Mac. [#546](https://github.com/Microsoft/vscode-cpptools/issues/546)
* Fix .clang-format file not being used on Linux/Mac. [#604](https://github.com/Microsoft/vscode-cpptools/issues/604)
* Stop setting the c/cpp `editor.quickSuggestions` to false. [#606](https://github.com/Microsoft/vscode-cpptools/issues/606)
  * We also do a one-time clearing of that user setting, which will also copy any other c/cpp workspace settings to user settings. The workspace setting isn't cleared.
* Fix selection range off by one with `Peek Definition`. [#648](https://github.com/Microsoft/vscode-cpptools/issues/648)
* Upgrade the installed clang-format to 4.0 [#656](https://github.com/Microsoft/vscode-cpptools/issues/656)
* Make keyboard shortcuts only apply to c/cpp files. [#662](https://github.com/Microsoft/vscode-cpptools/issues/662)
* Fix autocomplete with qstring.h. [#666](https://github.com/Microsoft/vscode-cpptools/issues/666)
* Fix C files without a ".c" extension from being treated like C++ for `errorSquiggles`. [#673](https://github.com/Microsoft/vscode-cpptools/issues/673)
* Make the C IntelliSense engine use C11 instead of C89. [#685](https://github.com/Microsoft/vscode-cpptools/issues/685)
* Fix bug with clang-format not working with non-trimmed styles. [#691](https://github.com/Microsoft/vscode-cpptools/issues/691)
* Enable the C++ IntelliSense engine to use six C++17 features. [#699](https://github.com/Microsoft/vscode-cpptools/issues/699)
* Add reload prompt when a settings change requires it.
* Prevent non-existent files from being returned in `Go To Definition` results.

## Version 0.11.0: April 24, 2017
* Enabled first IntelliSense features based on the MSVC engine.
  * Quick info tooltips and compiler errors are provided by the MSVC engine.
  * `C_Cpp.intelliSenseEngine` property controls whether the new engine is used or not.
  * `C_Cpp.errorSquiggles` property controls whether compiler errors are made visible in the editor.
* Add `Go to Declaration` and `Peek Declaration`. [#271](https://github.com/Microsoft/vscode-cpptools/issues/271)
* Fix language-specific workspace settings leaking into user settings. [Microsoft/vscode#23118](https://github.com/Microsoft/vscode/issues/23118)
* Fix `files.exclude` not being used in some cases. [#485](https://github.com/Microsoft/vscode-cpptools/issues/485)
* Fix a couple potential references to an undefined `textEditor`. [#584](https://github.com/Microsoft/vscode-cpptools/issues/584)
* Move changes from `README.md` to `CHANGELOG.md`. [#586](https://github.com/Microsoft/vscode-cpptools/issues/586)
* Fix crash on Mac/Linux when building the browse database and `nftw` fails. [#591](https://github.com/Microsoft/vscode-cpptools/issues/591)
* Add `Alt+N` keyboard shortcut for navigation. [#593](https://github.com/Microsoft/vscode-cpptools/issues/593)
* Fix autocomplete crash when the result has an invalid UTF-8 character. [#608](https://github.com/Microsoft/vscode-cpptools/issues/608)
* Fix symbol search crash with `_` symbol. [#611](https://github.com/Microsoft/vscode-cpptools/issues/611)
* Fix the `Edit Configurations` command when '#' is in the workspace root path. [#625](https://github.com/Microsoft/vscode-cpptools/issues/625)
* Fix clang-format `TabWidth` not being set when formatting with the `Visual Studio` style. [#630](https://github.com/Microsoft/vscode-cpptools/issues/630)
* Enable `clang_format_fallbackStyle` to be a custom style. [#641](https://github.com/Microsoft/vscode-cpptools/issues/641)
* Fix potential `undefined` references when attaching to a process. [#650](https://github.com/Microsoft/vscode-cpptools/issues/650)
* Fix `files.exclude` not working on Mac. [#653](https://github.com/Microsoft/vscode-cpptools/issues/653)
* Fix crashes during edit and hover with unexpected UTF-8 data. [#654](https://github.com/Microsoft/vscode-cpptools/issues/654)

## Version 0.10.5: March 21, 2017
* Fix a crash that randomly occurred when the size of a document increased. [#430](https://github.com/Microsoft/vscode-cpptools/issues/430)
* Fix browsing not working for Linux/Mac stdlib.h functions. [#578](https://github.com/Microsoft/vscode-cpptools/issues/578)
* Additional fixes for switch header/source not respecting `files.exclude`. [#485](https://github.com/Microsoft/vscode-cpptools/issues/485)
* Made `editor.quickSuggestions` dependent on `C_Cpp.autocomplete`. [#572](https://github.com/Microsoft/vscode-cpptools/issues/572)
  * We recommend you close and reopen your settings.json file anytime you change the `C_Cpp.autocomplete` setting. [More info here](https://github.com/Microsoft/vscode-cpptools/releases).

## Version 0.10.4: March 15, 2017
* Fix a crash in signature help. [#525](https://github.com/microsoft/vscode-cpptools/issues/525)
* Re-enable switch header/source when no workspace folder is open. [#541](https://github.com/microsoft/vscode-cpptools/issues/541)
* Fix inline `clang_format_style`. [#536](https://github.com/microsoft/vscode-cpptools/issues/536)
* Some other minor bug fixes.

## Version 0.10.3: March 7, 2017
* Database stability fixes.
* Added enums to the C_Cpp settings so the possible values are displayed in the dropdown.
* Change from `${command.*}` to `${command:*}`. [#521](https://github.com/Microsoft/vscode-cpptools/issues/521)
* Current execution row was not highlighting in debug mode when using gdb. [#526](https://github.com/microsoft/vscode-cpptools/issues/526)

## Version 0.10.2: March 1, 2017
* New `addWorkspaceRootToIncludePath` setting allows users to disable automatic parsing of all files under the workspace root. [#374](https://github.com/Microsoft/vscode-cpptools/issues/374)
* The cpp.hint file was missing from the vsix package. [#508](https://github.com/Microsoft/vscode-cpptools/issues/508)
* Switch header/source now respects `files.exclude`. [#485](https://github.com/Microsoft/vscode-cpptools/issues/485)
* Switch header/source performance improvements. [#231](https://github.com/Microsoft/vscode-cpptools/issues/231)
* Switch header/source now appears in the right-click menu.
* Improvements to signature help.
* Various other bug fixes.

## Version 0.10.1: February 9, 2017
* Bug fixes.

## Version 0.10.0: January 24, 2017
* Suppressed C++ language auto-completion inside a C++ comment or string literal. TextMate based completion is still available.
* Fixed bugs regarding the filtering of files and symbols, including:
  * Find-symbol now excludes symbols found in `files.exclude` or `search.exclude` files
  * Go-to-definition now excludes symbols found in `files.exclude` files (i.e. `search.exclude` paths are still included).
* Added option to disable `clang-format`-based formatting provided by this extension via `"C_Cpp.formatting" : "disabled"`
* Added new `pipeTransport` functionality within the `launch.json` to support pipe communications with `gdb/lldb` such as using `plink.exe` or `ssh`.
* Added support for `{command.pickRemoteProcess}` to allow picking of processes for remote pipe connections during `attach` scenarios. This is similar to how `{command.pickProcess}` works for local attach.
* Bug fixes.

## Version 0.9.3: December 8, 2016
* [December update](https://aka.ms/cppvscodedec) for C/C++ extension
* Ability to map source files during debugging using `sourceFileMap` property in `launch.json`.
* Enable pretty-printing by default for gdb users in `launch.json`.
* Bug fixes.

## Version 0.9.2: September 22, 2016
* Bug fixes.

## Version 0.9.1: September 7, 2016
* Bug fixes.

## Version 0.9.0: August 29, 2016
* [August update](https://blogs.msdn.microsoft.com/vcblog/2016/08/29/august-update-for-the-visual-studio-code-cc-extension/) for C/C++ extension.
* Debugging for Visual C++ applications on Windows (Program Database files) is now available.
* `clang-format` is now automatically installed as a part of the extension and formats code as you type.
* `clang-format` options have been moved from c_cpp_properties.json file to settings.json (File->Preferences->User settings).
* `clang-format` fallback style is now set to 'Visual Studio'.
* Attach now requires a request type of `attach` instead of `launch`.
* Support for additional console logging using the keyword `logging` inside `launch.json`.
* Bug fixes.

## Version 0.8.1: July 27, 2016
* Bug fixes.

## Version 0.8.0: July 21, 2016
* [July update](https://blogs.msdn.microsoft.com/vcblog/2016/07/26/july-update-for-the-visual-studio-code-cc-extension/) for C/C++ extension.
* Support for debugging on OS X with LLDB 3.8.0. LLDB is now the default debugging option on OS X.
* Attach to process displays a list of available processes.
* Set variable values through Visual Studio Code's locals window.
* Bug fixes.

## Version 0.7.1: June 27, 2016
* Bug fixes.

## Version 0.7.0: June 20, 2016
* [June Update](https://blogs.msdn.microsoft.com/vcblog/2016/06/01/may-update-for-the-cc-extension-in-visual-studio-code/) for C/C++ extension.
* Bug fixes.
* Switch between header and source.
* Control which files are processed under include path.

## Version 0.6.1: June 3, 2016
* Bug fixes.

## Version 0.6.0: May 24, 2016
* [May update](https://blogs.msdn.microsoft.com/vcblog/2016/07/26/july-update-for-the-visual-studio-code-cc-extension/) for C/C++ extension.
* Support for debugging on OS X with GDB.
* Support for debugging with GDB on MinGW.
* Support for debugging with GDB on Cygwin.
* Debugging on 32-bit Linux now enabled.
* Format code using clang-format.
* Experimental fuzzy auto-completion.
* Bug fixes.

## Version 0.5.0: April 14, 2016
* Usability and correctness bug fixes.
* Simplify installation experience.
* Usability and correctness bug fixes.<|MERGE_RESOLUTION|>--- conflicted
+++ resolved
@@ -1,7 +1,5 @@
 # C/C++ for Visual Studio Code Change Log
 
-<<<<<<< HEAD
-=======
 ## Version 0.28.0: May 11, 2020
 ### New Features
 * Add C/C++ language-aware code folding. [#407](https://github.com/microsoft/vscode-cpptools/issues/407)
@@ -40,7 +38,6 @@
 * Fix random crashes after a settings change.
 * Fix redundant squiggle updates.
 
->>>>>>> d6a99274
 ## Version 0.27.1: April 28, 2020
 ### Bug Fix
 * Disable Insiders `updateChannel` for 32-bit Linux and VS Code older than 1.43.0.
