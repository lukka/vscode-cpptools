{
  "name": "cpptools",
  "displayName": "C/C++",
  "description": "C/C++ IntelliSense, debugging, and code browsing.",
<<<<<<< HEAD
  "version": "1.13.9-main",
=======
  "version": "1.14.3-main",
>>>>>>> a014fe80
  "publisher": "ms-vscode",
  "icon": "LanguageCCPP_color_128x.png",
  "readme": "README.md",
  "author": {
    "name": "Microsoft Corporation"
  },
  "license": "SEE LICENSE IN LICENSE.txt",
  "engines": {
    "vscode": "^1.67.0"
  },
  "bugs": {
    "url": "https://github.com/Microsoft/vscode-cpptools/issues",
    "email": "c_cpp_support@microsoft.com"
  },
  "repository": {
    "type": "git",
    "url": "https://github.com/Microsoft/vscode-cpptools.git"
  },
  "homepage": "https://github.com/Microsoft/vscode-cpptools",
  "qna": "https://github.com/Microsoft/vscode-cpptools/issues",
  "keywords": [
    "C",
    "C++",
    "IntelliSense",
    "Microsoft",
    "multi-root ready"
  ],
  "categories": [
    "Programming Languages",
    "Debuggers",
    "Formatters",
    "Linters",
    "Snippets"
  ],
  "enabledApiProposals": [
    "terminalDataWriteEvent"
  ],
  "capabilities": {
    "untrustedWorkspaces": {
      "supported": false,
      "description": "%c_cpp.capabilities.untrustedWorkspaces.description%"
    },
    "virtualWorkspaces": false
  },
  "activationEvents": [
    "onLanguage:c",
    "onLanguage:cpp",
    "onLanguage:cuda-cpp",
    "onCommand:extension.pickNativeProcess",
    "onCommand:extension.pickRemoteNativeProcess",
    "onCommand:C_Cpp.CheckForCompiler",
    "onDebugResolve:cppdbg",
    "onDebugResolve:cppvsdbg",
    "workspaceContains:/.vscode/c_cpp_properties.json",
    "onFileSystem:cpptools-schema"
  ],
  "main": "./dist/main",
  "contributes": {
    "walkthroughs": [
      {
        "id": "cppWelcome",
        "title": "Get Started with C++ Development",
        "description": "Dive into VS Code's rich C++ development experience.",
        "when": "false",
        "steps": [
          {
            "id": "verify.compiler.mac",
            "title": "Install a C++ compiler",
            "description": "The C++ extension uses the C++ compiler on your system to configure IntelliSense for your project. \n[Check for C++ compilers](command:C_Cpp.CheckForCompiler)",
            "when": "workspacePlatform == mac",
            "media": {
              "markdown": "dist/walkthrough/installcompiler/install-clang-macos.md"
            }
          },
          {
            "id": "verify.compiler.linux",
            "title": "Install a C++ compiler",
            "description": "The C++ extension uses the C++ compiler on your system to configure IntelliSense for your project. \n[Check for C++ compilers](command:C_Cpp.CheckForCompiler)",
            "when": "workspacePlatform == linux",
            "media": {
              "markdown": "dist/walkthrough/installcompiler/install-gcc-linux.md"
            }
          },
          {
            "id": "verify.compiler.windows",
            "title": "Install a C++ compiler",
            "description": "The C++ extension uses the C++ compiler on your system to configure IntelliSense for your project. \n[Check for C++ compilers](command:C_Cpp.CheckForCompiler)",
            "when": "workspacePlatform == windows",
            "media": {
              "markdown": "dist/walkthrough/installcompiler/install-compiler-windows.md"
            }
          },
          {
            "id": "open.project",
            "title": "Open your project folder",
            "description": "Open an existing folder that contains your C++ project, or create a new folder. \n[Pick a folder](command:workbench.action.files.openFolder)",
            "when": "workspaceFolderCount == 0",
            "media": {
              "altText": "A screenshot that shows a C++ project opened in the file Explorer.",
              "image": {
                "light": "walkthrough/images/cpp-folder-explorer-light.png",
                "dark": "walkthrough/images/cpp-folder-explorer-dark.png",
                "hc": "walkthrough/images/cpp-folder-explorer-hc.png"
              }
            }
          },
          {
            "id": "setup.intellisense",
            "title": "Configure C++ IntelliSense",
            "description": "Verify important IntelliSense settings like Compiler Path, Compiler Args, IntelliSense Mode, and Include Path. \n[Open IntelliSense Configuration](command:C_Cpp.ConfigurationEditUI?-2)",
            "media": {
              "altText": "A screenshot that shows the IntelliSense Configurations UI with important settings highlighted.",
              "image": {
                "light": "walkthrough/images/intellisense-config-light.png",
                "dark": "walkthrough/images/intellisense-config-dark.png",
                "hc": "walkthrough/images/intellisense-config-hc.png"
              }
            }
          },
          {
            "id": "run.project.mac",
            "title": "Run and debug your C++ file",
            "description": "Create a default build task and debug configuration for your project. \n[Learn more](https://code.visualstudio.com/docs/cpp/config-clang-mac#_debug-helloworldcpp)",
            "when": "workspacePlatform == mac",
            "media": {
              "markdown": "dist/walkthrough/debugconfig/run-and-debug-project-mac.md"
            }
          },
          {
            "id": "run.project.linux",
            "title": "Run and debug your C++ file",
            "description": "Create a default build task and debug configuration for your project. \n[Learn more](https://code.visualstudio.com/docs/cpp/config-linux#_debug-helloworldcpp)",
            "when": "workspacePlatform == linux",
            "media": {
              "markdown": "dist/walkthrough/debugconfig/run-and-debug-project-linux.md"
            }
          },
          {
            "id": "run.project.windows",
            "title": "Run and debug your C++ file",
            "description": "Create a default build task and debug configuration for your project. \n[Learn more](https://code.visualstudio.com/docs/cpp/config-msvc#_debug-helloworldcpp)",
            "when": "workspacePlatform == windows",
            "media": {
              "markdown": "dist/walkthrough/debugconfig/run-and-debug-project-windows.md"
            }
          },
          {
            "id": "install.cmake.tools",
            "title": "Install CMake Tools",
            "description": "Do you build your project with CMake? Install the CMake Tools extension to seamlessly build and debug your CMake project. \n[Install CMake Tools](command:workbench.extensions.installExtension?%22ms-vscode.cmake-tools%22)",
            "completionEvents": [
              "extensionInstalled:ms-vscode.cmake-tools"
            ],
            "media": {
              "altText": "A screenshot of the CMake Tools extension page in the Marketplace.",
              "image": {
                "light": "walkthrough/images/cmake-tools-light.png",
                "dark": "walkthrough/images/cmake-tools-dark.png",
                "hc": "walkthrough/images/cmake-tools-hc.png"
              }
            }
          },
          {
            "id": "watch.tutorials",
            "title": "Lean back and get started",
            "description": "Watch this series of short and practical videos about setting up C++ IntelliSense and building and debugging C++ projects. \n[Watch Tutorials](https://code.visualstudio.com/docs/cpp/introvideos-cpp)",
            "media": {
              "altText": "A screenshot with a preview of the video tutorial and a play button.",
              "image": "walkthrough/images/getting-started-video.png"
            }
          }
        ]
      }
    ],
    "taskDefinitions": [
      {
        "type": "cppbuild",
        "required": [
          "command",
          "label"
        ],
        "properties": {
          "label": {
            "type": "string",
            "description": "%c_cpp.taskDefinitions.name.description%"
          },
          "command": {
            "type": "string",
            "description": "%c_cpp.taskDefinitions.command.description%"
          },
          "args": {
            "type": "array",
            "description": "%c_cpp.taskDefinitions.args.description%"
          },
          "options": {
            "type": "object",
            "description": "%c_cpp.taskDefinitions.options.description%",
            "properties": {
              "cwd": {
                "type": "string",
                "description": "%c_cpp.taskDefinitions.options.cwd.description%"
              }
            }
          },
          "detail": {
            "type": "string",
            "description": "%c_cpp.taskDefinitions.detail.description%"
          }
        }
      }
    ],
    "views": {
      "references-view": [
        {
          "id": "CppReferencesView",
          "name": "%c_cpp.contributes.views.cppReferencesView.title%",
          "when": "cppReferenceTypes:hasResults"
        }
      ],
      "debug": [
        {
          "id": "CppSshTargetsView",
          "name": "%c_cpp.contributes.views.sshTargetsView.title%",
          "when": "enableCppSshTargetsView"
        }
      ]
    },
    "viewsWelcome": [
      {
        "view": "debug",
        "contents": "%c_cpp.contributes.viewsWelcome.contents%",
        "when": "debugStartLanguage == cpp || debugStartLanguage == c || debugStartLanguage == cuda-cpp"
      }
    ],
    "problemMatchers": [
      {
        "name": "gcc",
        "source": "gcc",
        "owner": "cpptools",
        "fileLocation": [
          "autoDetect",
          "${cwd}"
        ],
        "pattern": {
          "regexp": "^(.*?):(\\d+):(\\d*):?\\s+(?:fatal\\s+)?(warning|error):\\s+(.*)$",
          "file": 1,
          "line": 2,
          "column": 3,
          "severity": 4,
          "message": 5
        }
      },
      {
        "name": "iar",
        "source": "iar",
        "owner": "cpptools",
        "fileLocation": "absolute",
        "pattern": {
          "regexp": "^\"(.*?)\",(\\d+)\\s+(?:[Ff]atal\\s+)?([Ww]arning|[Ee]rror)\\[(\\w+\\d+)\\]:\\s+(.*)$",
          "file": 1,
          "line": 2,
          "severity": 3,
          "code": 4,
          "message": 5
        }
      },
      {
        "name": "armcc5",
        "source": "armcc5",
        "owner": "cpptools",
        "fileLocation": [
          "autoDetect",
          "${cwd}"
        ],
        "pattern": {
          "regexp": "^\"(.*)?\",\\s+line\\s+(\\d+):\\s+([Ee]rror|[Ww]arning):\\s+#(.*?):\\s+(.*)$",
          "file": 1,
          "line": 2,
          "severity": 3,
          "code": 4,
          "message": 5
        }
      }
    ],
    "configuration": [
      {
        "title": "%c_cpp.subheaders.intelliSense.title%",
        "properties": {
          "C_Cpp.inlayHints.autoDeclarationTypes.enabled": {
            "type": "boolean",
            "default": false,
            "markdownDescription": "%c_cpp.configuration.inlayHints.autoDeclarationTypes.enabled.markdownDescription%",
            "scope": "resource"
          },
          "C_Cpp.inlayHints.autoDeclarationTypes.showOnLeft": {
            "type": "boolean",
            "default": false,
            "markdownDescription": "%c_cpp.configuration.inlayHints.autoDeclarationTypes.showOnLeft.markdownDescription%",
            "scope": "resource"
          },
          "C_Cpp.inlayHints.parameterNames.enabled": {
            "type": "boolean",
            "default": false,
            "markdownDescription": "%c_cpp.configuration.inlayHints.parameterNames.enabled.markdownDescription%",
            "scope": "resource"
          },
          "C_Cpp.inlayHints.parameterNames.suppressWhenArgumentContainsName": {
            "type": "boolean",
            "default": true,
            "markdownDescription": "%c_cpp.configuration.inlayHints.parameterNames.suppressWhenArgumentContainsName.markdownDescription%",
            "scope": "resource"
          },
          "C_Cpp.inlayHints.parameterNames.hideLeadingUnderscores": {
            "type": "boolean",
            "default": true,
            "markdownDescription": "%c_cpp.configuration.inlayHints.parameterNames.hideLeadingUnderscores.markdownDescription%",
            "scope": "resource"
          },
          "C_Cpp.inlayHints.referenceOperator.enabled": {
            "type": "boolean",
            "default": false,
            "markdownDescription": "%c_cpp.configuration.inlayHints.referenceOperator.enabled.markdownDescription%",
            "scope": "resource"
          },
          "C_Cpp.inlayHints.referenceOperator.showSpace": {
            "type": "boolean",
            "default": false,
            "markdownDescription": "%c_cpp.configuration.inlayHints.referenceOperator.showSpace.markdownDescription%",
            "scope": "resource"
          },
          "C_Cpp.intelliSenseUpdateDelay": {
            "type": "number",
            "default": 2000,
            "description": "%c_cpp.configuration.intelliSenseUpdateDelay.description%",
            "scope": "application",
            "minimum": 500,
            "maximum": 3000
          },
          "C_Cpp.codeFolding": {
            "type": "string",
            "enum": [
              "enabled",
              "disabled"
            ],
            "default": "enabled",
            "description": "%c_cpp.configuration.codeFolding.description%",
            "scope": "window"
          },
          "C_Cpp.autocompleteAddParentheses": {
            "type": "boolean",
            "default": false,
            "markdownDescription": "%c_cpp.configuration.autocompleteAddParentheses.markdownDescription%",
            "scope": "resource"
          },
          "C_Cpp.suggestSnippets": {
            "type": "boolean",
            "default": true,
            "markdownDescription": "%c_cpp.configuration.suggestSnippets.markdownDescription%",
            "scope": "resource"
          },
          "C_Cpp.enhancedColorization": {
            "type": "string",
            "enum": [
              "enabled",
              "disabled"
            ],
            "default": "enabled",
            "markdownDescription": "%c_cpp.configuration.enhancedColorization.markdownDescription%",
            "scope": "window"
          },
          "C_Cpp.legacyCompilerArgsBehavior": {
            "type": "boolean",
            "default": false,
            "markdownDescription": "%c_cpp.configuration.legacyCompilerArgsBehavior.markdownDescription%",
            "scope": "resource"
          },
          "C_Cpp.autocomplete": {
            "type": "string",
            "enum": [
              "default",
              "disabled"
            ],
            "default": "default",
            "markdownDescription": "%c_cpp.configuration.autocomplete.markdownDescription%",
            "enumDescriptions": [
              "%c_cpp.configuration.autocomplete.default.description%",
              "%c_cpp.configuration.autocomplete.disabled.description%"
            ],
            "scope": "resource"
          },
          "C_Cpp.hover": {
            "type": "string",
            "enum": [
              "default",
              "disabled"
            ],
            "default": "default",
            "description": "%c_cpp.configuration.hover.description%",
            "scope": "resource"
          },
          "C_Cpp.errorSquiggles": {
            "type": "string",
            "enum": [
              "enabled",
              "disabled",
              "enabledIfIncludesResolve"
            ],
            "default": "enabledIfIncludesResolve",
            "description": "%c_cpp.configuration.errorSquiggles.description%",
            "scope": "resource"
          },
          "C_Cpp.dimInactiveRegions": {
            "type": "boolean",
            "default": true,
            "description": "%c_cpp.configuration.dimInactiveRegions.description%",
            "scope": "resource"
          },
          "C_Cpp.inactiveRegionOpacity": {
            "type:": "number",
            "default": 0.55,
            "markdownDescription": "%c_cpp.configuration.inactiveRegionOpacity.markdownDescription%",
            "scope": "resource",
            "minimum": 0.1,
            "maximum": 1
          },
          "C_Cpp.inactiveRegionForegroundColor": {
            "type": "string",
            "description": "%c_cpp.configuration.inactiveRegionForegroundColor.description%",
            "scope": "resource"
          },
          "C_Cpp.inactiveRegionBackgroundColor": {
            "type": "string",
            "description": "%c_cpp.configuration.inactiveRegionBackgroundColor.description%",
            "scope": "resource"
          },
          "C_Cpp.renameRequiresIdentifier": {
            "type": "boolean",
            "default": true,
            "markdownDescription": "%c_cpp.configuration.renameRequiresIdentifier.markdownDescription%",
            "scope": "application"
          },
          "C_Cpp.workspaceSymbols": {
            "type": "string",
            "enum": [
              "All",
              "Just My Code"
            ],
            "default": "Just My Code",
            "description": "%c_cpp.configuration.workspaceSymbols.description%",
            "scope": "window"
          },
          "C_Cpp.default.includePath": {
            "type": "array",
            "items": {
              "type": "string"
            },
            "uniqueItems": true,
            "markdownDescription": "%c_cpp.configuration.default.includePath.markdownDescription%",
            "scope": "machine-overridable"
          },
          "C_Cpp.default.defines": {
            "type": "array",
            "items": {
              "type": "string"
            },
            "uniqueItems": true,
            "markdownDescription": "%c_cpp.configuration.default.defines.markdownDescription%",
            "scope": "machine-overridable"
          },
          "C_Cpp.default.macFrameworkPath": {
            "type": "array",
            "items": {
              "type": "string"
            },
            "uniqueItems": true,
            "markdownDescription": "%c_cpp.configuration.default.macFrameworkPath.markdownDescription%",
            "scope": "machine-overridable"
          },
          "C_Cpp.default.windowsSdkVersion": {
            "type": "string",
            "markdownDescription": "%c_cpp.configuration.default.windowsSdkVersion.markdownDescription%",
            "pattern": "^((\\d{2}\\.\\d{1}\\.\\d{5}\\.\\d{1}$|^8\\.1)|())$",
            "scope": "machine-overridable"
          },
          "C_Cpp.default.compileCommands": {
            "type": "string",
            "markdownDescription": "%c_cpp.configuration.default.compileCommands.markdownDescription%",
            "scope": "machine-overridable"
          },
          "C_Cpp.default.forcedInclude": {
            "type": "array",
            "items": {
              "type": "string"
            },
            "uniqueItems": true,
            "markdownDescription": "%c_cpp.configuration.default.forcedInclude.markdownDescription%",
            "scope": "machine-overridable"
          },
          "C_Cpp.default.intelliSenseMode": {
            "type": "string",
            "enum": [
              "",
              "macos-clang-x86",
              "macos-clang-x64",
              "macos-clang-arm",
              "macos-clang-arm64",
              "macos-gcc-x86",
              "macos-gcc-x64",
              "macos-gcc-arm",
              "macos-gcc-arm64",
              "linux-clang-x86",
              "linux-clang-x64",
              "linux-clang-arm",
              "linux-clang-arm64",
              "linux-gcc-x86",
              "linux-gcc-x64",
              "linux-gcc-arm",
              "linux-gcc-arm64",
              "windows-clang-x86",
              "windows-clang-x64",
              "windows-clang-arm",
              "windows-clang-arm64",
              "windows-gcc-x86",
              "windows-gcc-x64",
              "windows-gcc-arm",
              "windows-gcc-arm64",
              "windows-msvc-x86",
              "windows-msvc-x64",
              "windows-msvc-arm",
              "windows-msvc-arm64",
              "clang-x86",
              "clang-x64",
              "clang-arm",
              "clang-arm64",
              "gcc-x86",
              "gcc-x64",
              "gcc-arm",
              "gcc-arm64",
              "msvc-x86",
              "msvc-x64",
              "msvc-arm",
              "msvc-arm64"
            ],
            "markdownDescription": "%c_cpp.configuration.default.intelliSenseMode.markdownDescription%",
            "scope": "machine-overridable"
          },
          "C_Cpp.default.compilerPath": {
            "type": "string",
            "default": null,
            "markdownDescription": "%c_cpp.configuration.default.compilerPath.markdownDescription%",
            "scope": "machine-overridable"
          },
          "C_Cpp.default.compilerArgs": {
            "type": "array",
            "items": {
              "type": "string"
            },
            "uniqueItems": true,
            "markdownDescription": "%c_cpp.configuration.default.compilerArgs.markdownDescription%",
            "scope": "machine-overridable"
          },
          "C_Cpp.default.cStandard": {
            "type": "string",
            "enum": [
              "",
              "c89",
              "c99",
              "c11",
              "c17",
              "gnu89",
              "gnu99",
              "gnu11",
              "gnu17"
            ],
            "markdownDescription": "%c_cpp.configuration.default.cStandard.markdownDescription%",
            "scope": "resource"
          },
          "C_Cpp.default.cppStandard": {
            "type": "string",
            "enum": [
              "",
              "c++98",
              "c++03",
              "c++11",
              "c++14",
              "c++17",
              "c++20",
              "c++23",
              "gnu++98",
              "gnu++03",
              "gnu++11",
              "gnu++14",
              "gnu++17",
              "gnu++20",
              "gnu++23"
            ],
            "markdownDescription": "%c_cpp.configuration.default.cppStandard.markdownDescription%",
            "scope": "resource"
          },
          "C_Cpp.default.configurationProvider": {
            "type": "string",
            "markdownDescription": "%c_cpp.configuration.default.configurationProvider.markdownDescription%",
            "scope": "resource"
          },
          "C_Cpp.default.mergeConfigurations": {
            "type": "boolean",
            "markdownDescription": "%c_cpp.configuration.default.mergeConfigurations.markdownDescription%",
            "scope": "resource"
          },
          "C_Cpp.default.browse.path": {
            "type": "array",
            "items": {
              "type": "string"
            },
            "default": null,
            "uniqueItems": true,
            "markdownDescription": "%c_cpp.configuration.default.browse.path.markdownDescription%",
            "scope": "machine-overridable"
          },
          "C_Cpp.default.browse.databaseFilename": {
            "type": "string",
            "markdownDescription": "%c_cpp.configuration.default.browse.databaseFilename.markdownDescription%",
            "scope": "machine-overridable"
          },
          "C_Cpp.default.browse.limitSymbolsToIncludedHeaders": {
            "type": "boolean",
            "default": true,
            "markdownDescription": "%c_cpp.configuration.default.browse.limitSymbolsToIncludedHeaders.markdownDescription%",
            "scope": "resource"
          },
          "C_Cpp.default.systemIncludePath": {
            "type": "array",
            "items": {
              "type": "string"
            },
            "uniqueItems": true,
            "markdownDescription": "%c_cpp.configuration.default.systemIncludePath.markdownDescription%",
            "scope": "machine-overridable"
          },
          "C_Cpp.default.customConfigurationVariables": {
            "type": [
              "object",
              "null"
            ],
            "default": null,
            "patternProperties": {
              "(^.+$)": {
                "type": "string"
              }
            },
            "markdownDescription": "%c_cpp.configuration.default.customConfigurationVariables.markdownDescription%",
            "scope": "machine-overridable"
          },
          "C_Cpp.default.enableConfigurationSquiggles": {
            "type": "boolean",
            "default": true,
            "markdownDescription": "%c_cpp.configuration.default.enableConfigurationSquiggles.markdownDescription%",
            "scope": "resource"
          },
          "C_Cpp.default.dotConfig": {
            "type": "string",
            "default": null,
            "markdownDescription": "%c_cpp.configuration.default.dotConfig.markdownDescription%",
            "scope": "resource"
          },
          "C_Cpp.configurationWarnings": {
            "type": "string",
            "enum": [
              "enabled",
              "disabled"
            ],
            "default": "enabled",
            "description": "%c_cpp.configuration.configurationWarnings.description%",
            "scope": "resource"
          },
          "C_Cpp.workspaceParsingPriority": {
            "type": "string",
            "enum": [
              "highest",
              "high",
              "medium",
              "low"
            ],
            "default": "highest",
            "markdownDescription": "%c_cpp.configuration.workspaceParsingPriority.markdownDescription%",
            "scope": "window"
          },
          "C_Cpp.intelliSenseEngine": {
            "type": "string",
            "enum": [
              "default",
              "Tag Parser",
              "disabled"
            ],
            "default": "default",
            "description": "%c_cpp.configuration.intelliSenseEngine.description%",
            "enumDescriptions": [
              "%c_cpp.configuration.intelliSenseEngine.default.description%",
              "%c_cpp.configuration.intelliSenseEngine.tagParser.description%",
              "%c_cpp.configuration.intelliSenseEngine.disabled.description%"
            ],
            "scope": "resource"
          },
          "C_Cpp.intelliSenseEngineFallback": {
            "type": "string",
            "enum": [
              "enabled",
              "disabled"
            ],
            "default": "disabled",
            "markdownDescription": "%c_cpp.configuration.intelliSenseEngineFallback.markdownDescription%",
            "scope": "resource"
          },
          "C_Cpp.exclusionPolicy": {
            "type": "string",
            "enum": [
              "checkFolders",
              "checkFilesAndFolders"
            ],
            "default": "checkFolders",
            "markdownDescription": "%c_cpp.configuration.exclusionPolicy.markdownDescription%",
            "enumDescriptions": [
              "%c_cpp.configuration.exclusionPolicy.checkFolders.description%",
              "%c_cpp.configuration.exclusionPolicy.checkFilesAndFolders.description%"
            ],
            "scope": "resource"
          },
          "C_Cpp.files.exclude": {
            "type": "object",
            "markdownDescription": "%c_cpp.configuration.filesExclude.markdownDescription%",
            "default": {
              "**/.vscode": true,
              "**/.vs": true
            },
            "additionalProperties": {
              "anyOf": [
                {
                  "type": "boolean",
                  "markdownDescription": "%c_cpp.configuration.filesExcludeBoolean.markdownDescription%"
                },
                {
                  "type": "object",
                  "properties": {
                    "when": {
                      "type": "string",
                      "pattern": "\\w*\\$\\(basename\\)\\w*",
                      "default": "$(basename).ext",
                      "markdownDescription": "%c_cpp.configuration.filesExcludeWhen.markdownDescription%"
                    }
                  }
                }
              ]
            },
            "scope": "resource"
          }
        }
      },
      {
        "title": "%c_cpp.subheaders.formatting.title%",
        "properties": {
          "C_Cpp.vcFormat.indent.braces": {
            "type": "boolean",
            "default": false,
            "markdownDescription": "%c_cpp.configuration.vcFormat.indent.braces.markdownDescription%",
            "scope": "resource"
          },
          "C_Cpp.vcFormat.indent.multiLineRelativeTo": {
            "type": "string",
            "enum": [
              "outermostParenthesis",
              "innermostParenthesis",
              "statementBegin"
            ],
            "enumDescriptions": [
              "%c_cpp.configuration.vcFormat.indent.multiLineRelativeTo.outermostParenthesis.description%",
              "%c_cpp.configuration.vcFormat.indent.multiLineRelativeTo.innermostParenthesis.description%",
              "%c_cpp.configuration.vcFormat.indent.multiLineRelativeTo.statementBegin.description%"
            ],
            "default": "innermostParenthesis",
            "description": "%c_cpp.configuration.vcFormat.indent.multiLineRelativeTo.description%",
            "scope": "resource"
          },
          "C_Cpp.vcFormat.indent.withinParentheses": {
            "type": "string",
            "enum": [
              "alignToParenthesis",
              "indent"
            ],
            "markdownEnumDescriptions": [
              "%c_cpp.configuration.vcFormat.indent.withinParentheses.alignToParenthesis.markdownDescription%",
              "%c_cpp.configuration.vcFormat.indent.withinParentheses.indent.markdownDescription%"
            ],
            "default": "indent",
            "markdownDescription": "%c_cpp.configuration.vcFormat.indent.withinParentheses.markdownDescription%",
            "scope": "resource"
          },
          "C_Cpp.vcFormat.indent.preserveWithinParentheses": {
            "type": "boolean",
            "default": false,
            "description": "%c_cpp.configuration.vcFormat.indent.preserveWithinParentheses.description%",
            "scope": "resource"
          },
          "C_Cpp.vcFormat.indent.caseLabels": {
            "type": "boolean",
            "default": false,
            "markdownDescription": "%c_cpp.configuration.vcFormat.indent.caseLabels.markdownDescription%",
            "scope": "resource"
          },
          "C_Cpp.vcFormat.indent.caseContents": {
            "type": "boolean",
            "default": true,
            "markdownDescription": "%c_cpp.configuration.vcFormat.indent.caseContents.markdownDescription%",
            "scope": "resource"
          },
          "C_Cpp.vcFormat.indent.caseContentsWhenBlock": {
            "type": "boolean",
            "default": false,
            "markdownDescription": "%c_cpp.configuration.vcFormat.indent.caseContentsWhenBlock.markdownDescription%",
            "scope": "resource"
          },
          "C_Cpp.vcFormat.indent.lambdaBracesWhenParameter": {
            "type": "boolean",
            "default": true,
            "markdownDescription": "%c_cpp.configuration.vcFormat.indent.lambdaBracesWhenParameter.markdownDescription%",
            "scope": "resource"
          },
          "C_Cpp.vcFormat.indent.gotoLabels": {
            "type": "string",
            "enum": [
              "oneLeft",
              "leftmostColumn",
              "none"
            ],
            "markdownEnumDescriptions": [
              "%c_cpp.configuration.vcFormat.indent.gotoLabels.oneLeft.markdownDescription%",
              "%c_cpp.configuration.vcFormat.indent.gotoLabels.leftmostColumn.markdownDescription%",
              "%c_cpp.configuration.vcFormat.indent.gotoLabels.none.markdownDescription%"
            ],
            "default": "oneLeft",
            "description": "%c_cpp.configuration.vcFormat.indent.gotoLabels.description%",
            "scope": "resource"
          },
          "C_Cpp.vcFormat.indent.preprocessor": {
            "type": "string",
            "enum": [
              "oneLeft",
              "leftmostColumn",
              "none"
            ],
            "markdownEnumDescriptions": [
              "%c_cpp.configuration.vcFormat.indent.preprocessor.oneLeft.markdownDescription%",
              "%c_cpp.configuration.vcFormat.indent.preprocessor.leftmostColumn.markdownDescription%",
              "%c_cpp.configuration.vcFormat.indent.preprocessor.none.markdownDescription%"
            ],
            "default": "leftmostColumn",
            "description": "%c_cpp.configuration.vcFormat.indent.preprocessor.description%",
            "scope": "resource"
          },
          "C_Cpp.vcFormat.indent.accessSpecifiers": {
            "type": "boolean",
            "default": false,
            "markdownDescription": "%c_cpp.configuration.vcFormat.indent.accessSpecifiers.markdownDescription%",
            "scope": "resource"
          },
          "C_Cpp.vcFormat.indent.namespaceContents": {
            "type": "boolean",
            "default": true,
            "markdownDescription": "%c_cpp.configuration.vcFormat.indent.namespaceContents.markdownDescription%",
            "scope": "resource"
          },
          "C_Cpp.vcFormat.indent.preserveComments": {
            "type": "boolean",
            "default": false,
            "description": "%c_cpp.configuration.vcFormat.indent.preserveComments.description%",
            "scope": "resource"
          },
          "C_Cpp.vcFormat.newLine.beforeOpenBrace.namespace": {
            "type": "string",
            "enum": [
              "newLine",
              "sameLine",
              "ignore"
            ],
            "enumDescriptions": [
              "%c_cpp.configuration.vcFormat.newLine.beforeOpenBrace.newLine.description%",
              "%c_cpp.configuration.vcFormat.newLine.beforeOpenBrace.sameLine.description%",
              "%c_cpp.configuration.vcFormat.newLine.beforeOpenBrace.ignore.description%"
            ],
            "default": "ignore",
            "description": "%c_cpp.configuration.vcFormat.newLine.beforeOpenBrace.namespace.description%",
            "scope": "resource"
          },
          "C_Cpp.vcFormat.newLine.beforeOpenBrace.type": {
            "type": "string",
            "enum": [
              "newLine",
              "sameLine",
              "ignore"
            ],
            "enumDescriptions": [
              "%c_cpp.configuration.vcFormat.newLine.beforeOpenBrace.newLine.description%",
              "%c_cpp.configuration.vcFormat.newLine.beforeOpenBrace.sameLine.description%",
              "%c_cpp.configuration.vcFormat.newLine.beforeOpenBrace.ignore.description%"
            ],
            "default": "ignore",
            "description": "%c_cpp.configuration.vcFormat.newLine.beforeOpenBrace.type.description%",
            "scope": "resource"
          },
          "C_Cpp.vcFormat.newLine.beforeOpenBrace.function": {
            "type": "string",
            "enum": [
              "newLine",
              "sameLine",
              "ignore"
            ],
            "enumDescriptions": [
              "%c_cpp.configuration.vcFormat.newLine.beforeOpenBrace.newLine.description%",
              "%c_cpp.configuration.vcFormat.newLine.beforeOpenBrace.sameLine.description%",
              "%c_cpp.configuration.vcFormat.newLine.beforeOpenBrace.ignore.description%"
            ],
            "default": "ignore",
            "description": "%c_cpp.configuration.vcFormat.newLine.beforeOpenBrace.function.description%",
            "scope": "resource"
          },
          "C_Cpp.vcFormat.newLine.beforeOpenBrace.block": {
            "type": "string",
            "enum": [
              "newLine",
              "sameLine",
              "ignore"
            ],
            "enumDescriptions": [
              "%c_cpp.configuration.vcFormat.newLine.beforeOpenBrace.newLine.description%",
              "%c_cpp.configuration.vcFormat.newLine.beforeOpenBrace.sameLine.description%",
              "%c_cpp.configuration.vcFormat.newLine.beforeOpenBrace.ignore.description%"
            ],
            "default": "ignore",
            "description": "%c_cpp.configuration.vcFormat.newLine.beforeOpenBrace.block.description%",
            "scope": "resource"
          },
          "C_Cpp.vcFormat.newLine.beforeOpenBrace.lambda": {
            "enum": [
              "newLine",
              "sameLine",
              "ignore"
            ],
            "enumDescriptions": [
              "%c_cpp.configuration.vcFormat.newLine.beforeOpenBrace.newLine.description%",
              "%c_cpp.configuration.vcFormat.newLine.beforeOpenBrace.sameLine.description%",
              "%c_cpp.configuration.vcFormat.newLine.beforeOpenBrace.ignore.description%"
            ],
            "default": "ignore",
            "description": "%c_cpp.configuration.vcFormat.newLine.beforeOpenBrace.lambda.description%",
            "scope": "resource"
          },
          "C_Cpp.vcFormat.newLine.scopeBracesOnSeparateLines": {
            "type": "boolean",
            "default": false,
            "description": "%c_cpp.configuration.vcFormat.newLine.scopeBracesOnSeparateLines.description%",
            "scope": "resource"
          },
          "C_Cpp.vcFormat.newLine.closeBraceSameLine.emptyType": {
            "type": "boolean",
            "default": false,
            "description": "%c_cpp.configuration.vcFormat.newLine.closeBraceSameLine.emptyType.description%",
            "scope": "resource"
          },
          "C_Cpp.vcFormat.newLine.closeBraceSameLine.emptyFunction": {
            "type": "boolean",
            "default": false,
            "description": "%c_cpp.configuration.vcFormat.newLine.closeBraceSameLine.emptyFunction.description%",
            "scope": "resource"
          },
          "C_Cpp.vcFormat.newLine.beforeCatch": {
            "type": "boolean",
            "default": true,
            "markdownDescription": "%c_cpp.configuration.vcFormat.newLine.beforeCatch.markdownDescription%",
            "scope": "resource"
          },
          "C_Cpp.vcFormat.newLine.beforeElse": {
            "type": "boolean",
            "default": true,
            "markdownDescription": "%c_cpp.configuration.vcFormat.newLine.beforeElse.markdownDescription%",
            "scope": "resource"
          },
          "C_Cpp.vcFormat.newLine.beforeWhileInDoWhile": {
            "type": "boolean",
            "default": false,
            "markdownDescription": "%c_cpp.configuration.vcFormat.newLine.beforeWhileInDoWhile.markdownDescription%",
            "scope": "resource"
          },
          "C_Cpp.vcFormat.space.beforeFunctionOpenParenthesis": {
            "type": "string",
            "enum": [
              "insert",
              "remove",
              "ignore"
            ],
            "enumDescriptions": [
              "%c_cpp.configuration.vcFormat.space.beforeFunctionOpenParenthesis.insert.description%",
              "%c_cpp.configuration.vcFormat.space.beforeFunctionOpenParenthesis.remove.description%",
              "%c_cpp.configuration.vcFormat.space.beforeFunctionOpenParenthesis.ignore.description%"
            ],
            "default": "remove",
            "description": "%c_cpp.configuration.vcFormat.space.beforeFunctionOpenParenthesis.description%",
            "scope": "resource"
          },
          "C_Cpp.vcFormat.space.withinParameterListParentheses": {
            "type": "boolean",
            "default": false,
            "description": "%c_cpp.configuration.vcFormat.space.withinParameterListParentheses.description%",
            "scope": "resource"
          },
          "C_Cpp.vcFormat.space.betweenEmptyParameterListParentheses": {
            "type": "boolean",
            "default": false,
            "description": "%c_cpp.configuration.vcFormat.space.betweenEmptyParameterListParentheses.description%",
            "scope": "resource"
          },
          "C_Cpp.vcFormat.space.afterKeywordsInControlFlowStatements": {
            "type": "boolean",
            "default": true,
            "description": "%c_cpp.configuration.vcFormat.space.afterKeywordsInControlFlowStatements.description%",
            "scope": "resource"
          },
          "C_Cpp.vcFormat.space.withinControlFlowStatementParentheses": {
            "type": "boolean",
            "default": false,
            "description": "%c_cpp.configuration.vcFormat.space.withinControlFlowStatementParentheses.description%",
            "scope": "resource"
          },
          "C_Cpp.vcFormat.space.beforeLambdaOpenParenthesis": {
            "type": "boolean",
            "default": false,
            "description": "%c_cpp.configuration.vcFormat.space.beforeLambdaOpenParenthesis.description%",
            "scope": "resource"
          },
          "C_Cpp.vcFormat.space.withinCastParentheses": {
            "type": "boolean",
            "default": false,
            "description": "%c_cpp.configuration.vcFormat.space.withinCastParentheses.description%",
            "scope": "resource"
          },
          "C_Cpp.vcFormat.space.afterCastCloseParenthesis": {
            "type": "boolean",
            "default": false,
            "description": "%c_cpp.configuration.vcFormat.space.afterCastCloseParenthesis.description%",
            "scope": "resource"
          },
          "C_Cpp.vcFormat.space.withinExpressionParentheses": {
            "type": "boolean",
            "default": false,
            "description": "%c_cpp.configuration.vcFormat.space.withinExpressionParentheses.description%",
            "scope": "resource"
          },
          "C_Cpp.vcFormat.space.beforeBlockOpenBrace": {
            "type": "boolean",
            "default": true,
            "description": "%c_cpp.configuration.vcFormat.space.beforeBlockOpenBrace.description%",
            "scope": "resource"
          },
          "C_Cpp.vcFormat.space.betweenEmptyBraces": {
            "type": "boolean",
            "default": false,
            "description": "%c_cpp.configuration.vcFormat.space.betweenEmptyBraces.description%",
            "scope": "resource"
          },
          "C_Cpp.vcFormat.space.beforeInitializerListOpenBrace": {
            "type": "boolean",
            "default": false,
            "description": "%c_cpp.configuration.vcFormat.space.beforeInitializerListOpenBrace.description%",
            "scope": "resource"
          },
          "C_Cpp.vcFormat.space.withinInitializerListBraces": {
            "type": "boolean",
            "default": true,
            "description": "%c_cpp.configuration.vcFormat.space.withinInitializerListBraces.description%",
            "scope": "resource"
          },
          "C_Cpp.vcFormat.space.preserveInInitializerList": {
            "type": "boolean",
            "default": true,
            "description": "%c_cpp.configuration.vcFormat.space.preserveInInitializerList.description%",
            "scope": "resource"
          },
          "C_Cpp.vcFormat.space.beforeOpenSquareBracket": {
            "type": "boolean",
            "default": false,
            "description": "%c_cpp.configuration.vcFormat.space.beforeOpenSquareBracket.description%",
            "scope": "resource"
          },
          "C_Cpp.vcFormat.space.withinSquareBrackets": {
            "type": "boolean",
            "default": false,
            "description": "%c_cpp.configuration.vcFormat.space.withinSquareBrackets.description%",
            "scope": "resource"
          },
          "C_Cpp.vcFormat.space.beforeEmptySquareBrackets": {
            "type": "boolean",
            "default": false,
            "description": "%c_cpp.configuration.vcFormat.space.beforeEmptySquareBrackets.description%",
            "scope": "resource"
          },
          "C_Cpp.vcFormat.space.betweenEmptySquareBrackets": {
            "type": "boolean",
            "default": false,
            "description": "%c_cpp.configuration.vcFormat.space.betweenEmptySquareBrackets.description%",
            "scope": "resource"
          },
          "C_Cpp.vcFormat.space.groupSquareBrackets": {
            "type": "boolean",
            "default": true,
            "description": "%c_cpp.configuration.vcFormat.space.groupSquareBrackets.description%",
            "scope": "resource"
          },
          "C_Cpp.vcFormat.space.withinLambdaBrackets": {
            "type": "boolean",
            "default": false,
            "description": "%c_cpp.configuration.vcFormat.space.withinLambdaBrackets.description%",
            "scope": "resource"
          },
          "C_Cpp.vcFormat.space.betweenEmptyLambdaBrackets": {
            "type": "boolean",
            "default": false,
            "description": "%c_cpp.configuration.vcFormat.space.betweenEmptyLambdaBrackets.description%",
            "scope": "resource"
          },
          "C_Cpp.vcFormat.space.beforeComma": {
            "type": "boolean",
            "default": false,
            "description": "%c_cpp.configuration.vcFormat.space.beforeComma.description%",
            "scope": "resource"
          },
          "C_Cpp.vcFormat.space.afterComma": {
            "type": "boolean",
            "default": true,
            "description": "%c_cpp.configuration.vcFormat.space.afterComma.description%",
            "scope": "resource"
          },
          "C_Cpp.vcFormat.space.removeAroundMemberOperators": {
            "type": "boolean",
            "default": true,
            "description": "%c_cpp.configuration.vcFormat.space.removeAroundMemberOperators.description%",
            "scope": "resource"
          },
          "C_Cpp.vcFormat.space.beforeInheritanceColon": {
            "type": "boolean",
            "default": true,
            "description": "%c_cpp.configuration.vcFormat.space.beforeInheritanceColon.description%",
            "scope": "resource"
          },
          "C_Cpp.vcFormat.space.beforeConstructorColon": {
            "type": "boolean",
            "default": true,
            "description": "%c_cpp.configuration.vcFormat.space.beforeConstructorColon.description%",
            "scope": "resource"
          },
          "C_Cpp.vcFormat.space.removeBeforeSemicolon": {
            "type": "boolean",
            "default": true,
            "description": "%c_cpp.configuration.vcFormat.space.removeBeforeSemicolon.description%",
            "scope": "resource"
          },
          "C_Cpp.vcFormat.space.insertAfterSemicolon": {
            "type": "boolean",
            "default": false,
            "description": "%c_cpp.configuration.vcFormat.space.insertAfterSemicolon.description%",
            "scope": "resource"
          },
          "C_Cpp.vcFormat.space.removeAroundUnaryOperator": {
            "type": "boolean",
            "default": true,
            "description": "%c_cpp.configuration.vcFormat.space.removeAroundUnaryOperator.description%",
            "scope": "resource"
          },
          "C_Cpp.vcFormat.space.aroundBinaryOperator": {
            "type": "string",
            "enum": [
              "insert",
              "remove",
              "ignore"
            ],
            "enumDescriptions": [
              "%c_cpp.configuration.vcFormat.space.aroundOperators.insert.description%",
              "%c_cpp.configuration.vcFormat.space.aroundOperators.remove.description%",
              "%c_cpp.configuration.vcFormat.space.aroundOperators.ignore.description%"
            ],
            "default": "insert",
            "description": "%c_cpp.configuration.vcFormat.space.aroundBinaryOperator.description%",
            "scope": "resource"
          },
          "C_Cpp.vcFormat.space.aroundAssignmentOperator": {
            "type": "string",
            "enum": [
              "insert",
              "remove",
              "ignore"
            ],
            "enumDescriptions": [
              "%c_cpp.configuration.vcFormat.space.aroundOperators.insert.description%",
              "%c_cpp.configuration.vcFormat.space.aroundOperators.remove.description%",
              "%c_cpp.configuration.vcFormat.space.aroundOperators.ignore.description%"
            ],
            "default": "insert",
            "description": "%c_cpp.configuration.vcFormat.space.aroundAssignmentOperator.description%",
            "scope": "resource"
          },
          "C_Cpp.vcFormat.space.pointerReferenceAlignment": {
            "type": "string",
            "enum": [
              "left",
              "center",
              "right",
              "ignore"
            ],
            "enumDescriptions": [
              "%c_cpp.configuration.vcFormat.space.pointerReferenceAlignment.left.description%",
              "%c_cpp.configuration.vcFormat.space.pointerReferenceAlignment.center.description%",
              "%c_cpp.configuration.vcFormat.space.pointerReferenceAlignment.right.description%",
              "%c_cpp.configuration.vcFormat.space.pointerReferenceAlignment.ignore.description%"
            ],
            "default": "left",
            "description": "%c_cpp.configuration.vcFormat.space.pointerReferenceAlignment.description%",
            "scope": "resource"
          },
          "C_Cpp.vcFormat.space.aroundTernaryOperator": {
            "type": "string",
            "enum": [
              "insert",
              "remove",
              "ignore"
            ],
            "enumDescriptions": [
              "%c_cpp.configuration.vcFormat.space.aroundOperators.insert.description%",
              "%c_cpp.configuration.vcFormat.space.aroundOperators.remove.description%",
              "%c_cpp.configuration.vcFormat.space.aroundOperators.ignore.description%"
            ],
            "default": "insert",
            "description": "%c_cpp.configuration.vcFormat.space.aroundTernaryOperator.description%",
            "scope": "resource"
          },
          "C_Cpp.vcFormat.wrap.preserveBlocks": {
            "type": "string",
            "enum": [
              "oneLiners",
              "allOneLineScopes",
              "never"
            ],
            "markdownEnumDescriptions": [
              "%c_cpp.configuration.vcFormat.wrap.preserveBlocks.oneLiners.markdownDescription%",
              "%c_cpp.configuration.vcFormat.wrap.preserveBlocks.allOneLineScopes.markdownDescription%",
              "%c_cpp.configuration.vcFormat.wrap.preserveBlocks.never.markdownDescription%"
            ],
            "default": "oneLiners",
            "description": "%c_cpp.configuration.vcFormat.wrap.preserveBlocks.description%",
            "scope": "resource"
          },
          "C_Cpp.clang_format_path": {
            "type": "string",
            "markdownDescription": "%c_cpp.configuration.clang_format_path.markdownDescription%",
            "scope": "machine-overridable"
          },
          "C_Cpp.clang_format_style": {
            "type": "string",
            "default": "file",
            "markdownDescription": "%c_cpp.configuration.clang_format_style.markdownDescription%",
            "scope": "resource"
          },
          "C_Cpp.formatting": {
            "type": "string",
            "enum": [
              "clangFormat",
              "vcFormat",
              "default",
              "disabled"
            ],
            "markdownEnumDescriptions": [
              "%c_cpp.configuration.formatting.clangFormat.markdownDescription%",
              "%c_cpp.configuration.formatting.vcFormat.markdownDescription%",
              "%c_cpp.configuration.formatting.Default.markdownDescription%",
              "%c_cpp.configuration.formatting.Disabled.markdownDescription%"
            ],
            "default": "default",
            "description": "%c_cpp.configuration.formatting.description%",
            "scope": "resource"
          },
          "C_Cpp.clang_format_fallbackStyle": {
            "type": "string",
            "default": "Visual Studio",
            "markdownDescription": "%c_cpp.configuration.clang_format_fallbackStyle.markdownDescription%",
            "scope": "resource"
          },
          "C_Cpp.clang_format_sortIncludes": {
            "type": [
              "boolean",
              "null"
            ],
            "enum": [
              true,
              false,
              null
            ],
            "default": null,
            "markdownDescription": "%c_cpp.configuration.clang_format_sortIncludes.markdownDescription%",
            "scope": "resource"
          }
        }
      },
      {
        "title": "%c_cpp.subheaders.codeDocumentation.title%",
        "properties": {
          "C_Cpp.doxygen.generateOnType": {
            "type": "boolean",
            "default": true,
            "description": "%c_cpp.configuration.doxygen.generateOnType.description%",
            "scope": "resource"
          },
          "C_Cpp.doxygen.generatedStyle": {
            "type": "string",
            "enum": [
              "///",
              "/**",
              "/*!",
              "//!"
            ],
            "default": "///",
            "description": "%c_cpp.configuration.doxygen.generatedStyle.description%",
            "scope": "resource"
          },
          "C_Cpp.doxygen.sectionTags": {
            "type": "array",
            "default": [
              "attention",
              "tparam",
              "param",
              "result",
              "returns",
              "retval",
              "exception",
              "deprecated",
              "warning",
              "note"
            ],
            "items": {
              "type": "string",
              "enum": [
                "attention",
                "author",
                "authors",
                "bug",
                "copyright",
                "date",
                "deprecated",
                "details",
                "exception",
                "invariant",
                "note",
                "param",
                "pre",
                "post",
                "remark",
                "remarks",
                "result",
                "returns",
                "retval",
                "since",
                "tparam",
                "test",
                "todo",
                "version",
                "warning"
              ]
            },
            "description": "%c_cpp.configuration.doxygen.sectionTags.description%",
            "scope": "resource"
          },
          "C_Cpp.commentContinuationPatterns": {
            "type": "array",
            "default": [
              "/**"
            ],
            "items": {
              "anyOf": [
                {
                  "type": "string",
                  "markdownDescription": "%c_cpp.configuration.commentContinuationPatterns.items.anyof.string.markdownDescription%"
                },
                {
                  "type": "object",
                  "properties": {
                    "begin": {
                      "type": "string",
                      "description": "%c_cpp.configuration.commentContinuationPatterns.items.anyof.object.begin.description%"
                    },
                    "continue": {
                      "type": "string",
                      "description": "%c_cpp.configuration.commentContinuationPatterns.items.anyof.object.continue.description%"
                    }
                  }
                }
              ]
            },
            "uniqueItems": true,
            "description": "%c_cpp.configuration.commentContinuationPatterns.description%",
            "scope": "window"
          },
          "C_Cpp.simplifyStructuredComments": {
            "type": "boolean",
            "default": true,
            "markdownDescription": "%c_cpp.configuration.simplifyStructuredComments.markdownDescription%",
            "scope": "application"
          }
        }
      },
      {
        "title": "%c_cpp.subheaders.codeAnalysis.title%",
        "properties": {
          "C_Cpp.codeAnalysis.maxConcurrentThreads": {
            "type": [
              "integer",
              "null"
            ],
            "markdownDescription": "%c_cpp.configuration.codeAnalysis.maxConcurrentThreads.markdownDescription%",
            "default": null,
            "minimum": 1,
            "maximum": 32,
            "scope": "machine"
          },
          "C_Cpp.codeAnalysis.maxMemory": {
            "type": [
              "integer",
              "null"
            ],
            "markdownDescription": "%c_cpp.configuration.codeAnalysis.maxMemory.markdownDescription%",
            "default": null,
            "minimum": 256,
            "maximum": 65536,
            "scope": "machine"
          },
          "C_Cpp.codeAnalysis.updateDelay": {
            "type": "number",
            "default": 2000,
            "markdownDescription": "%c_cpp.configuration.codeAnalysis.updateDelay.markdownDescription%",
            "scope": "application",
            "minimum": 0,
            "maximum": 6000
          },
          "C_Cpp.codeAnalysis.exclude": {
            "type": "object",
            "markdownDescription": "%c_cpp.configuration.codeAnalysis.exclude.markdownDescription%",
            "default": {},
            "additionalProperties": {
              "anyOf": [
                {
                  "type": "boolean",
                  "markdownDescription": "%c_cpp.configuration.codeAnalysis.excludeBoolean.markdownDescription%"
                },
                {
                  "type": "object",
                  "properties": {
                    "when": {
                      "type": "string",
                      "pattern": "\\w*\\$\\(basename\\)\\w*",
                      "default": "$(basename).ext",
                      "markdownDescription": "%c_cpp.configuration.codeAnalysis.excludeWhen.markdownDescription%"
                    }
                  }
                }
              ]
            },
            "scope": "resource"
          },
          "C_Cpp.codeAnalysis.clangTidy.codeAction.formatFixes": {
            "type": "boolean",
            "markdownDescription": "%c_cpp.configuration.codeAnalysis.clangTidy.codeAction.formatFixes.markdownDescription%",
            "default": true,
            "scope": "resource"
          },
          "C_Cpp.codeAnalysis.clangTidy.codeAction.showClear": {
            "type": "string",
            "description": "%c_cpp.configuration.codeAnalysis.clangTidy.codeAction.showClear.description%",
            "enum": [
              "None",
              "AllOnly",
              "AllAndAllType",
              "AllAndAllTypeAndThis"
            ],
            "enumDescriptions": [
              "%c_cpp.configuration.codeAnalysis.clangTidy.codeAction.showClear.None.description%",
              "%c_cpp.configuration.codeAnalysis.clangTidy.codeAction.showClear.AllOnly.description%",
              "%c_cpp.configuration.codeAnalysis.clangTidy.codeAction.showClear.AllAndAllType.description%",
              "%c_cpp.configuration.codeAnalysis.clangTidy.codeAction.showClear.AllAndAllTypeAndThis.description%"
            ],
            "default": "AllAndAllTypeAndThis",
            "scope": "application"
          },
          "C_Cpp.codeAnalysis.clangTidy.codeAction.showDisable": {
            "type": "boolean",
            "markdownDescription": "%c_cpp.configuration.codeAnalysis.clangTidy.codeAction.showDisable.markdownDescription%",
            "default": true,
            "scope": "application"
          },
          "C_Cpp.codeAnalysis.clangTidy.codeAction.showDocumentation": {
            "type": "boolean",
            "markdownDescription": "%c_cpp.configuration.codeAnalysis.clangTidy.codeAction.showDocumentation.markdownDescription%",
            "default": true,
            "scope": "application"
          },
          "C_Cpp.codeAnalysis.runAutomatically": {
            "type": "boolean",
            "markdownDescription": "%c_cpp.configuration.codeAnalysis.runAutomatically.markdownDescription%",
            "default": true,
            "scope": "resource"
          },
          "C_Cpp.codeAnalysis.clangTidy.enabled": {
            "type": "boolean",
            "default": false,
            "markdownDescription": "%c_cpp.configuration.codeAnalysis.clangTidy.enabled.markdownDescription%",
            "scope": "resource"
          },
          "C_Cpp.codeAnalysis.clangTidy.path": {
            "type": "string",
            "markdownDescription": "%c_cpp.configuration.codeAnalysis.clangTidy.path.markdownDescription%",
            "scope": "machine-overridable"
          },
          "C_Cpp.codeAnalysis.clangTidy.config": {
            "type": "string",
            "markdownDescription": "%c_cpp.configuration.codeAnalysis.clangTidy.config.markdownDescription%",
            "scope": "resource"
          },
          "C_Cpp.codeAnalysis.clangTidy.fallbackConfig": {
            "type": "string",
            "markdownDescription": "%c_cpp.configuration.codeAnalysis.clangTidy.fallbackConfig.markdownDescription%",
            "scope": "resource"
          },
          "C_Cpp.codeAnalysis.clangTidy.headerFilter": {
            "type": [
              "string",
              "null"
            ],
            "default": null,
            "markdownDescription": "%c_cpp.configuration.codeAnalysis.clangTidy.headerFilter.markdownDescription%",
            "scope": "resource"
          },
          "C_Cpp.codeAnalysis.clangTidy.args": {
            "type": "array",
            "items": {
              "type": "string"
            },
            "uniqueItems": true,
            "markdownDescription": "%c_cpp.configuration.codeAnalysis.clangTidy.args.markdownDescription%",
            "scope": "resource"
          },
          "C_Cpp.codeAnalysis.clangTidy.useBuildPath": {
            "type": "boolean",
            "default": false,
            "markdownDescription": "%c_cpp.configuration.codeAnalysis.clangTidy.useBuildPath.markdownDescription%",
            "scope": "resource"
          },
          "C_Cpp.codeAnalysis.clangTidy.checks.enabled": {
            "type": "array",
            "items": {
              "type": "string",
              "enum": [
                "*",
                "abseil-*",
                "abseil-cleanup-ctad",
                "abseil-duration-*",
                "abseil-duration-addition",
                "abseil-duration-comparison",
                "abseil-duration-conversion-cast",
                "abseil-duration-division",
                "abseil-duration-factory-*",
                "abseil-duration-factory-float",
                "abseil-duration-factory-scale",
                "abseil-duration-subtraction",
                "abseil-duration-unnecessary-conversion",
                "abseil-faster-strsplit-delimiter",
                "abseil-no-*",
                "abseil-no-internal-dependencies",
                "abseil-no-namespace",
                "abseil-redundant-strcat-calls",
                "abseil-str-cat-append",
                "abseil-string-find-*",
                "abseil-string-find-startswith",
                "abseil-string-find-str-contains",
                "abseil-time-*",
                "abseil-time-comparison",
                "abseil-time-subtraction",
                "abseil-upgrade-duration-conversions",
                "altera-*",
                "altera-id-dependent-backward-branch",
                "altera-kernel-name-restriction",
                "altera-single-work-item-barrier",
                "altera-struct-pack-align",
                "altera-unroll-loops",
                "android-*",
                "android-cloexec-*",
                "android-cloexec-accept",
                "android-cloexec-accept4",
                "android-cloexec-creat",
                "android-cloexec-dup",
                "android-cloexec-epoll-*",
                "android-cloexec-epoll-create",
                "android-cloexec-epoll-create1",
                "android-cloexec-fopen",
                "android-cloexec-inotify-*",
                "android-cloexec-inotify-init",
                "android-cloexec-inotify-init1",
                "android-cloexec-memfd-create",
                "android-cloexec-open",
                "android-cloexec-pipe",
                "android-cloexec-pipe2",
                "android-cloexec-socket",
                "android-comparison-in-temp-failure-retry",
                "boost-use-to-string",
                "bugprone-*",
                "bugprone-argument-comment",
                "bugprone-assert-side-effect",
                "bugprone-bad-signal-to-kill-thread",
                "bugprone-bool-pointer-implicit-conversion",
                "bugprone-branch-clone",
                "bugprone-copy-constructor-init",
                "bugprone-dangling-handle",
                "bugprone-dynamic-static-initializers",
                "bugprone-easily-swappable-parameters",
                "bugprone-exception-escape",
                "bugprone-fold-init-type",
                "bugprone-forward-declaration-namespace",
                "bugprone-forwarding-reference-overload",
                "bugprone-implicit-widening-of-multiplication-result",
                "bugprone-inaccurate-erase",
                "bugprone-incorrect-roundings",
                "bugprone-infinite-loop",
                "bugprone-integer-division",
                "bugprone-lambda-function-name",
                "bugprone-macro-parentheses",
                "bugprone-macro-repeated-side-effects",
                "bugprone-misplaced-*",
                "bugprone-misplaced-operator-in-strlen-in-alloc",
                "bugprone-misplaced-pointer-arithmetic-in-alloc",
                "bugprone-misplaced-widening-cast",
                "bugprone-move-forwarding-reference",
                "bugprone-multiple-statement-macro",
                "bugprone-narrowing-conversions",
                "bugprone-no-escape",
                "bugprone-not-null-terminated-result",
                "bugprone-parent-virtual-call",
                "bugprone-posix-return",
                "bugprone-redundant-branch-condition",
                "bugprone-reserved-identifier",
                "bugprone-shared-ptr-array-mismatch",
                "bugprone-signal-handler",
                "bugprone-signed-char-misuse",
                "bugprone-sizeof-*",
                "bugprone-sizeof-container",
                "bugprone-sizeof-expression",
                "bugprone-spuriously-wake-up-functions",
                "bugprone-string-*",
                "bugprone-string-constructor",
                "bugprone-string-integer-assignment",
                "bugprone-string-literal-with-embedded-nul",
                "bugprone-stringview-nullptr",
                "bugprone-suspicious-*",
                "bugprone-suspicious-enum-usage",
                "bugprone-suspicious-include",
                "bugprone-suspicious-memory-comparison",
                "bugprone-suspicious-memset-usage",
                "bugprone-suspicious-missing-comma",
                "bugprone-suspicious-semicolon",
                "bugprone-suspicious-string-compare",
                "bugprone-swapped-arguments",
                "bugprone-terminating-continue",
                "bugprone-throw-keyword-missing",
                "bugprone-too-small-loop-variable",
                "bugprone-unchecked-optional-access",
                "bugprone-undefined-memory-manipulation",
                "bugprone-undelegated-constructor",
                "bugprone-unhandled-*",
                "bugprone-unhandled-exception-at-new",
                "bugprone-unhandled-self-assignment",
                "bugprone-unused-raii",
                "bugprone-unused-return-value",
                "bugprone-use-after-move",
                "bugprone-virtual-near-miss",
                "cert-*",
                "cert-con*",
                "cert-con36-c",
                "cert-con54-cpp",
                "cert-dcl*",
                "cert-dcl03-c",
                "cert-dcl16-c",
                "cert-dcl21-cpp",
                "cert-dcl37-c",
                "cert-dcl50-cpp",
                "cert-dcl51-cpp",
                "cert-dcl54-cpp",
                "cert-dcl58-cpp",
                "cert-dcl59-cpp",
                "cert-env33-c",
                "cert-err*",
                "cert-err09-cpp",
                "cert-err33-c",
                "cert-err34-c",
                "cert-err52-cpp",
                "cert-err58-cpp",
                "cert-err60-cpp",
                "cert-err61-cpp",
                "cert-exp42-c",
                "cert-fio38-c",
                "cert-flp*",
                "cert-flp30-c",
                "cert-flp37-c",
                "cert-mem57-cpp",
                "cert-msc*",
                "cert-msc30-c",
                "cert-msc32-c",
                "cert-msc50-cpp",
                "cert-msc51-cpp",
                "cert-oop*",
                "cert-oop11-cpp",
                "cert-oop54-cpp",
                "cert-oop57-cpp",
                "cert-oop58-cpp",
                "cert-pos*",
                "cert-pos44-c",
                "cert-pos47-c",
                "cert-sig30-c",
                "cert-str34-c",
                "clang-analyzer-*",
                "clang-analyzer-core.*",
                "clang-analyzer-core.CallAndMessage",
                "clang-analyzer-core.DivideZero",
                "clang-analyzer-core.DynamicTypePropagation",
                "clang-analyzer-core.NonNullParamChecker",
                "clang-analyzer-core.NullDereference",
                "clang-analyzer-core.StackAddressEscape",
                "clang-analyzer-core.UndefinedBinaryOperatorResult",
                "clang-analyzer-core.uninitialized.*",
                "clang-analyzer-core.uninitialized.ArraySubscript",
                "clang-analyzer-core.uninitialized.Assign",
                "clang-analyzer-core.uninitialized.Branch",
                "clang-analyzer-core.uninitialized.CapturedBlockVariable",
                "clang-analyzer-core.uninitialized.UndefReturn",
                "clang-analyzer-core.VLASize",
                "clang-analyzer-cplusplus.*",
                "clang-analyzer-cplusplus.InnerPointer",
                "clang-analyzer-cplusplus.Move",
                "clang-analyzer-cplusplus.NewDelete",
                "clang-analyzer-cplusplus.NewDeleteLeaks",
                "clang-analyzer-deadcode.DeadStores",
                "clang-analyzer-nullablity.*",
                "clang-analyzer-nullability.NullableDereferenced",
                "clang-analyzer-nullability.NullablePassedToNonnull",
                "clang-analyzer-nullability.NullableReturnedFromNonnull",
                "clang-analyzer-nullability.NullPassedToNonnull",
                "clang-analyzer-nullability.NullReturnedFromNonnull",
                "clang-analyzer-optin.*",
                "clang-analyzer-optin.cplusplus.*",
                "clang-analyzer-optin.cplusplus.UninitializedObject",
                "clang-analyzer-optin.cplusplus.VirtualCall",
                "clang-analyzer-optin.mpi.MPI-Checker",
                "clang-analyzer-optin.osx.*",
                "clang-analyzer-optin.osx.cocoa.localizability.*",
                "clang-analyzer-optin.osx.cocoa.localizability.EmptyLocalizationContextChecker",
                "clang-analyzer-optin.osx.cocoa.localizability.NonLocalizedStringChecker",
                "clang-analyzer-optin.osx.OSObjectCStyleCast",
                "clang-analyzer-optin.performance.*",
                "clang-analyzer-optin.performance.GCDAntipattern",
                "clang-analyzer-optin.performance.Padding",
                "clang-analyzer-optin.portability.UnixAPI",
                "clang-analyzer-osx.*",
                "clang-analyzer-osx.API",
                "clang-analyzer-osx.cocoa.*",
                "clang-analyzer-osx.cocoa.AtSync",
                "clang-analyzer-osx.cocoa.AutoreleaseWrite",
                "clang-analyzer-osx.cocoa.ClassRelease",
                "clang-analyzer-osx.cocoa.Dealloc",
                "clang-analyzer-osx.cocoa.IncompatibleMethodTypes",
                "clang-analyzer-osx.cocoa.Loops",
                "clang-analyzer-osx.cocoa.MissingSuperCall",
                "clang-analyzer-osx.cocoa.NilArg",
                "clang-analyzer-osx.cocoa.NonNilReturnValue",
                "clang-analyzer-osx.cocoa.NSAutoreleasePool",
                "clang-analyzer-osx.cocoa.NSError",
                "clang-analyzer-osx.cocoa.ObjCGenerics",
                "clang-analyzer-osx.cocoa.RetainCount",
                "clang-analyzer-osx.cocoa.RetainCountBase",
                "clang-analyzer-osx.cocoa.RunLoopAutoreleaseLeak",
                "clang-analyzer-osx.cocoa.SelfInit",
                "clang-analyzer-osx.cocoa.SuperDealloc",
                "clang-analyzer-osx.cocoa.UnusedIvars",
                "clang-analyzer-osx.cocoa.VariadicMethodTypes",
                "clang-analyzer-osx.coreFoundation.*",
                "clang-analyzer-osx.coreFoundation.CFError",
                "clang-analyzer-osx.coreFoundation.CFNumber",
                "clang-analyzer-osx.coreFoundation.CFRetainRelease",
                "clang-analyzer-osx.coreFoundation.containers.*",
                "clang-analyzer-osx.coreFoundation.containers.OutOfBounds",
                "clang-analyzer-osx.coreFoundation.containers.PointerSizedValues",
                "clang-analyzer-osx.MIG",
                "clang-analyzer-osx.NumberObjectConversion",
                "clang-analyzer-osx.ObjCProperty",
                "clang-analyzer-osx.OSObjectRetainCount",
                "clang-analyzer-osx.SecKeychainAPI",
                "clang-analyzer-security.*",
                "clang-analyzer-security.FloatLoopCounter",
                "clang-analyzer-security.insecureAPI.*",
                "clang-analyzer-security.insecureAPI.bcmp",
                "clang-analyzer-security.insecureAPI.bcopy",
                "clang-analyzer-security.insecureAPI.bzero",
                "clang-analyzer-security.insecureAPI.DeprecatedOrUnsafeBufferHandling",
                "clang-analyzer-security.insecureAPI.getpw",
                "clang-analyzer-security.insecureAPI.gets",
                "clang-analyzer-security.insecureAPI.mkstemp",
                "clang-analyzer-security.insecureAPI.mktemp",
                "clang-analyzer-security.insecureAPI.rand",
                "clang-analyzer-security.insecureAPI.strcpy",
                "clang-analyzer-security.insecureAPI.UncheckedReturn",
                "clang-analyzer-security.insecureAPI.vfork",
                "clang-analyzer-unix.*",
                "clang-analyzer-unix.API",
                "clang-analyzer-unix.cstring.*",
                "clang-analyzer-unix.cstring.BadSizeArg",
                "clang-analyzer-unix.cstring.NullArg",
                "clang-analyzer-unix.Malloc",
                "clang-analyzer-unix.MallocSizeof",
                "clang-analyzer-unix.MismatchedDeallocator",
                "clang-analyzer-unix.Vfork",
                "clang-analyzer-valist.*",
                "clang-analyzer-valist.CopyToSelf",
                "clang-analyzer-valist.Uninitialized",
                "clang-analyzer-valist.Unterminated",
                "concurrency-*",
                "concurrency-mt-unsafe",
                "concurrency-thread-canceltype-asynchronous",
                "cppcoreguidelines-*",
                "cppcoreguidelines-avoid-*",
                "cppcoreguidelines-avoid-c-arrays",
                "cppcoreguidelines-avoid-goto",
                "cppcoreguidelines-avoid-magic-numbers",
                "cppcoreguidelines-avoid-non-const-global-variables",
                "cppcoreguidelines-c-copy-assignment-signature",
                "cppcoreguidelines-explicit-virtual-functions",
                "cppcoreguidelines-init-variables",
                "cppcoreguidelines-interfaces-global-init",
                "cppcoreguidelines-macro-to-enum",
                "cppcoreguidelines-macro-usage",
                "cppcoreguidelines-narrowing-conversions",
                "cppcoreguidelines-no-malloc",
                "cppcoreguidelines-non-private-member-variables-in-classes",
                "cppcoreguidelines-owning-memory",
                "cppcoreguidelines-prefer-member-initializer",
                "cppcoreguidelines-pro-bounds-*",
                "cppcoreguidelines-pro-bounds-array-to-pointer-decay",
                "cppcoreguidelines-pro-bounds-constant-array-index",
                "cppcoreguidelines-pro-bounds-pointer-arithmetic",
                "cppcoreguidelines-pro-type-*",
                "cppcoreguidelines-pro-type-const-cast",
                "cppcoreguidelines-pro-type-cstyle-cast",
                "cppcoreguidelines-pro-type-member-init",
                "cppcoreguidelines-pro-type-reinterpret-cast",
                "cppcoreguidelines-pro-type-static-cast-downcast",
                "cppcoreguidelines-pro-type-union-access",
                "cppcoreguidelines-pro-type-vararg",
                "cppcoreguidelines-slicing",
                "cppcoreguidelines-special-member-functions",
                "cppcoreguidelines-virtual-class-destructor",
                "darwin-*",
                "darwin-avoid-spinlock",
                "darwin-dispatch-once-nonstatic",
                "fuchsia-*",
                "fuchsia-default-*",
                "fuchsia-default-arguments-calls",
                "fuchsia-default-arguments-declarations",
                "fuchsia-header-anon-namespaces",
                "fuchsia-multiple-inheritance",
                "fuchsia-overloaded-operator",
                "fuchsia-statically-constructed-objects",
                "fuchsia-trailing-return",
                "fuchsia-virtual-inheritance",
                "google-*",
                "google-build-*",
                "google-build-explicit-make-pair",
                "google-build-namespaces",
                "google-build-using-namespace",
                "google-default-arguments",
                "google-explicit-constructor",
                "google-global-names-in-headers",
                "google-objc-*",
                "google-objc-avoid-*",
                "google-objc-avoid-nsobject-new",
                "google-objc-avoid-throwing-exception",
                "google-objc-function-naming",
                "google-objc-global-variable-declaration",
                "google-readability-*",
                "google-readability-avoid-underscore-in-googletest-name",
                "google-readability-braces-around-statements",
                "google-readability-casting",
                "google-readability-function-size",
                "google-readability-namespace-comments",
                "google-readability-todo",
                "google-runtime-*",
                "google-runtime-int",
                "google-runtime-operator",
                "google-upgrade-googletest-case",
                "hicpp-*",
                "hicpp-avoid-*",
                "hicpp-avoid-c-arrays",
                "hicpp-avoid-goto",
                "hicpp-braces-around-statements",
                "hicpp-deprecated-headers",
                "hicpp-exception-baseclass",
                "hicpp-explicit-conversions",
                "hicpp-function-size",
                "hicpp-invalid-access-moved",
                "hicpp-member-init",
                "hicpp-move-const-arg",
                "hicpp-multiway-paths-covered",
                "hicpp-named-parameter",
                "hicpp-new-delete-operators",
                "hicpp-no-*",
                "hicpp-no-array-decay",
                "hicpp-no-assembler",
                "hicpp-no-malloc",
                "hicpp-noexcept-move",
                "hicpp-signed-bitwise",
                "hicpp-special-member-functions",
                "hicpp-static-assert",
                "hicpp-undelegated-constructor",
                "hicpp-uppercase-literal-suffix",
                "hicpp-use-*",
                "hicpp-use-auto",
                "hicpp-use-emplace",
                "hicpp-use-equals-*",
                "hicpp-use-equals-default",
                "hicpp-use-equals-delete",
                "hicpp-use-noexcept",
                "hicpp-use-nullptr",
                "hicpp-use-override",
                "hicpp-vararg",
                "linuxkernel-must-check-errs",
                "llvm-*",
                "llvm-else-after-return",
                "llvm-header-guard",
                "llvm-include-order",
                "llvm-namespace-comment",
                "llvm-prefer-*",
                "llvm-prefer-isa-or-dyn-cast-in-conditionals",
                "llvm-prefer-register-over-unsigned",
                "llvm-qualified-auto",
                "llvm-twine-local",
                "llvmlibc-*",
                "llvmlibc-callee-namespace",
                "llvmlibc-implementation-in-namespace",
                "llvmlibc-restrict-system-libc-headers",
                "misc-*",
                "misc-confusable-identifiers",
                "misc-const-correctness",
                "misc-definitions-in-headers",
                "misc-misleading-*",
                "misc-misleading-bidirectional",
                "misc-misleading-identifier",
                "misc-misplaced-const",
                "misc-new-delete-overloads",
                "misc-no-recursion",
                "misc-non-*",
                "misc-non-copyable-objects",
                "misc-non-private-member-variables-in-classes",
                "misc-redundant-expression",
                "misc-static-assert",
                "misc-throw-by-value-catch-by-reference",
                "misc-unconventional-assign-operator",
                "misc-uniqueptr-reset-release",
                "misc-unused-*",
                "misc-unused-alias-decls",
                "misc-unused-parameters",
                "misc-unused-using-decls",
                "modernize-*",
                "modernize-avoid-*",
                "modernize-avoid-bind",
                "modernize-avoid-c-arrays",
                "modernize-concat-nested-namespaces",
                "modernize-deprecated-*",
                "modernize-deprecated-headers",
                "modernize-deprecated-ios-base-aliases",
                "modernize-loop-convert",
                "modernize-macro-to-enum",
                "modernize-make-*",
                "modernize-make-shared",
                "modernize-make-unique",
                "modernize-pass-by-value",
                "modernize-raw-string-literal",
                "modernize-redundant-void-arg",
                "modernize-replace-*",
                "modernize-replace-auto-ptr",
                "modernize-replace-disallow-copy-and-assign-macro",
                "modernize-replace-random-shuffle",
                "modernize-return-braced-init-list",
                "modernize-shrink-to-fit",
                "modernize-unary-static-assert",
                "modernize-use-*",
                "modernize-use-auto",
                "modernize-use-bool-literals",
                "modernize-use-default",
                "modernize-use-default-member-init",
                "modernize-use-emplace",
                "modernize-use-equals-*",
                "modernize-use-equals-default",
                "modernize-use-equals-delete",
                "modernize-use-nodiscard",
                "modernize-use-noexcept",
                "modernize-use-nullptr",
                "modernize-use-override",
                "modernize-use-trailing-return-type",
                "modernize-use-transparent-functors",
                "modernize-use-uncaught-exceptions",
                "modernize-use-using",
                "mpi-*",
                "mpi-buffer-deref",
                "mpi-type-mismatch",
                "objc-*",
                "objc-assert-equals",
                "objc-avoid-nserror-init",
                "objc-dealloc-in-category",
                "objc-forbidden-subclassing",
                "objc-missing-hash",
                "objc-nsinvocation-argument-lifetime",
                "objc-property-declaration",
                "objc-super-self",
                "openmp-*",
                "openmp-exception-escape",
                "openmp-use-default-none",
                "performance-*",
                "performance-faster-string-find",
                "performance-for-range-copy",
                "performance-implicit-conversion-in-loop",
                "performance-inefficient-*",
                "performance-inefficient-algorithm",
                "performance-inefficient-string-concatenation",
                "performance-inefficient-vector-operation",
                "performance-move-*",
                "performance-move-const-arg",
                "performance-move-constructor-init",
                "performance-no-*",
                "performance-no-automatic-move",
                "performance-no-int-to-ptr",
                "performance-noexcept-move-constructor",
                "performance-trivially-destructible",
                "performance-type-promotion-in-math-fn",
                "performance-unnecessary-*",
                "performance-unnecessary-copy-initialization",
                "performance-unnecessary-value-param",
                "portability-*",
                "portability-restrict-system-includes",
                "portability-simd-intrinsics",
                "portability-std-allocator-const",
                "readability-*",
                "readability-avoid-const-params-in-decls",
                "readability-braces-around-statements",
                "readability-const-return-type",
                "readability-container-*",
                "readability-container-contains",
                "readability-container-data-pointer",
                "readability-container-size-empty",
                "readability-convert-member-functions-to-static",
                "readability-delete-null-pointer",
                "readability-duplicate-include",
                "readability-else-after-return",
                "readability-function-*",
                "readability-function-cognitive-complexity",
                "readability-function-size",
                "readability-identifier-*",
                "readability-identifier-length",
                "readability-identifier-naming",
                "readability-implicit-bool-conversion",
                "readability-inconsistent-declaration-parameter-name",
                "readability-isolate-declaration",
                "readability-magic-numbers",
                "readability-make-member-function-const",
                "readability-misleading-indentation",
                "readability-misplaced-array-index",
                "readability-named-parameter",
                "readability-non-const-parameter",
                "readability-qualified-auto",
                "readability-redundant-*",
                "readability-redundant-access-specifiers",
                "readability-redundant-control-flow",
                "readability-redundant-declaration",
                "readability-redundant-function-ptr-dereference",
                "readability-redundant-member-init",
                "readability-redundant-preprocessor",
                "readability-redundant-smartptr-get",
                "readability-redundant-string-*",
                "readability-redundant-string-cstr",
                "readability-redundant-string-init",
                "readability-simplify-*",
                "readability-simplify-boolean-expr",
                "readability-simplify-subscript-expr",
                "readability-static-*",
                "readability-static-accessed-through-instance",
                "readability-static-definition-in-anonymous-namespace",
                "readability-string-compare",
                "readability-suspicious-call-argument",
                "readability-uniqueptr-delete-release",
                "readability-uppercase-literal-suffix",
                "readability-use-anyofallof",
                "zircon-temporary-objects"
              ]
            },
            "uniqueItems": true,
            "markdownDescription": "%c_cpp.configuration.codeAnalysis.clangTidy.checks.enabled.markdownDescription%",
            "scope": "resource"
          },
          "C_Cpp.codeAnalysis.clangTidy.checks.disabled": {
            "type": "array",
            "items": {
              "type": "string",
              "enum": [
                "*",
                "abseil-*",
                "abseil-cleanup-ctad",
                "abseil-duration-*",
                "abseil-duration-addition",
                "abseil-duration-comparison",
                "abseil-duration-conversion-cast",
                "abseil-duration-division",
                "abseil-duration-factory-*",
                "abseil-duration-factory-float",
                "abseil-duration-factory-scale",
                "abseil-duration-subtraction",
                "abseil-duration-unnecessary-conversion",
                "abseil-faster-strsplit-delimiter",
                "abseil-no-*",
                "abseil-no-internal-dependencies",
                "abseil-no-namespace",
                "abseil-redundant-strcat-calls",
                "abseil-str-cat-append",
                "abseil-string-find-*",
                "abseil-string-find-startswith",
                "abseil-string-find-str-contains",
                "abseil-time-*",
                "abseil-time-comparison",
                "abseil-time-subtraction",
                "abseil-upgrade-duration-conversions",
                "altera-*",
                "altera-id-dependent-backward-branch",
                "altera-kernel-name-restriction",
                "altera-single-work-item-barrier",
                "altera-struct-pack-align",
                "altera-unroll-loops",
                "android-*",
                "android-cloexec-*",
                "android-cloexec-accept",
                "android-cloexec-accept4",
                "android-cloexec-creat",
                "android-cloexec-dup",
                "android-cloexec-epoll-*",
                "android-cloexec-epoll-create",
                "android-cloexec-epoll-create1",
                "android-cloexec-fopen",
                "android-cloexec-inotify-*",
                "android-cloexec-inotify-init",
                "android-cloexec-inotify-init1",
                "android-cloexec-memfd-create",
                "android-cloexec-open",
                "android-cloexec-pipe",
                "android-cloexec-pipe2",
                "android-cloexec-socket",
                "android-comparison-in-temp-failure-retry",
                "boost-use-to-string",
                "bugprone-*",
                "bugprone-argument-comment",
                "bugprone-assert-side-effect",
                "bugprone-bad-signal-to-kill-thread",
                "bugprone-bool-pointer-implicit-conversion",
                "bugprone-branch-clone",
                "bugprone-copy-constructor-init",
                "bugprone-dangling-handle",
                "bugprone-dynamic-static-initializers",
                "bugprone-easily-swappable-parameters",
                "bugprone-exception-escape",
                "bugprone-fold-init-type",
                "bugprone-forward-declaration-namespace",
                "bugprone-forwarding-reference-overload",
                "bugprone-implicit-widening-of-multiplication-result",
                "bugprone-inaccurate-erase",
                "bugprone-incorrect-roundings",
                "bugprone-infinite-loop",
                "bugprone-integer-division",
                "bugprone-lambda-function-name",
                "bugprone-macro-parentheses",
                "bugprone-macro-repeated-side-effects",
                "bugprone-misplaced-*",
                "bugprone-misplaced-operator-in-strlen-in-alloc",
                "bugprone-misplaced-pointer-arithmetic-in-alloc",
                "bugprone-misplaced-widening-cast",
                "bugprone-move-forwarding-reference",
                "bugprone-multiple-statement-macro",
                "bugprone-narrowing-conversions",
                "bugprone-no-escape",
                "bugprone-not-null-terminated-result",
                "bugprone-parent-virtual-call",
                "bugprone-posix-return",
                "bugprone-redundant-branch-condition",
                "bugprone-reserved-identifier",
                "bugprone-shared-ptr-array-mismatch",
                "bugprone-signal-handler",
                "bugprone-signed-char-misuse",
                "bugprone-sizeof-*",
                "bugprone-sizeof-container",
                "bugprone-sizeof-expression",
                "bugprone-spuriously-wake-up-functions",
                "bugprone-string-*",
                "bugprone-string-constructor",
                "bugprone-string-integer-assignment",
                "bugprone-string-literal-with-embedded-nul",
                "bugprone-stringview-nullptr",
                "bugprone-suspicious-*",
                "bugprone-suspicious-enum-usage",
                "bugprone-suspicious-include",
                "bugprone-suspicious-memory-comparison",
                "bugprone-suspicious-memset-usage",
                "bugprone-suspicious-missing-comma",
                "bugprone-suspicious-semicolon",
                "bugprone-suspicious-string-compare",
                "bugprone-swapped-arguments",
                "bugprone-terminating-continue",
                "bugprone-throw-keyword-missing",
                "bugprone-too-small-loop-variable",
                "bugprone-unchecked-optional-access",
                "bugprone-undefined-memory-manipulation",
                "bugprone-undelegated-constructor",
                "bugprone-unhandled-*",
                "bugprone-unhandled-exception-at-new",
                "bugprone-unhandled-self-assignment",
                "bugprone-unused-raii",
                "bugprone-unused-return-value",
                "bugprone-use-after-move",
                "bugprone-virtual-near-miss",
                "cert-*",
                "cert-con*",
                "cert-con36-c",
                "cert-con54-cpp",
                "cert-dcl*",
                "cert-dcl03-c",
                "cert-dcl16-c",
                "cert-dcl21-cpp",
                "cert-dcl37-c",
                "cert-dcl50-cpp",
                "cert-dcl51-cpp",
                "cert-dcl54-cpp",
                "cert-dcl58-cpp",
                "cert-dcl59-cpp",
                "cert-env33-c",
                "cert-err*",
                "cert-err09-cpp",
                "cert-err33-c",
                "cert-err34-c",
                "cert-err52-cpp",
                "cert-err58-cpp",
                "cert-err60-cpp",
                "cert-err61-cpp",
                "cert-exp42-c",
                "cert-fio38-c",
                "cert-flp*",
                "cert-flp30-c",
                "cert-flp37-c",
                "cert-mem57-cpp",
                "cert-msc*",
                "cert-msc30-c",
                "cert-msc32-c",
                "cert-msc50-cpp",
                "cert-msc51-cpp",
                "cert-oop*",
                "cert-oop11-cpp",
                "cert-oop54-cpp",
                "cert-oop57-cpp",
                "cert-oop58-cpp",
                "cert-pos*",
                "cert-pos44-c",
                "cert-pos47-c",
                "cert-sig30-c",
                "cert-str34-c",
                "clang-analyzer-*",
                "clang-analyzer-core.*",
                "clang-analyzer-core.CallAndMessage",
                "clang-analyzer-core.DivideZero",
                "clang-analyzer-core.DynamicTypePropagation",
                "clang-analyzer-core.NonNullParamChecker",
                "clang-analyzer-core.NullDereference",
                "clang-analyzer-core.StackAddressEscape",
                "clang-analyzer-core.UndefinedBinaryOperatorResult",
                "clang-analyzer-core.uninitialized.*",
                "clang-analyzer-core.uninitialized.ArraySubscript",
                "clang-analyzer-core.uninitialized.Assign",
                "clang-analyzer-core.uninitialized.Branch",
                "clang-analyzer-core.uninitialized.CapturedBlockVariable",
                "clang-analyzer-core.uninitialized.UndefReturn",
                "clang-analyzer-core.VLASize",
                "clang-analyzer-cplusplus.*",
                "clang-analyzer-cplusplus.InnerPointer",
                "clang-analyzer-cplusplus.Move",
                "clang-analyzer-cplusplus.NewDelete",
                "clang-analyzer-cplusplus.NewDeleteLeaks",
                "clang-analyzer-deadcode.DeadStores",
                "clang-analyzer-nullablity.*",
                "clang-analyzer-nullability.NullableDereferenced",
                "clang-analyzer-nullability.NullablePassedToNonnull",
                "clang-analyzer-nullability.NullableReturnedFromNonnull",
                "clang-analyzer-nullability.NullPassedToNonnull",
                "clang-analyzer-nullability.NullReturnedFromNonnull",
                "clang-analyzer-optin.*",
                "clang-analyzer-optin.cplusplus.*",
                "clang-analyzer-optin.cplusplus.UninitializedObject",
                "clang-analyzer-optin.cplusplus.VirtualCall",
                "clang-analyzer-optin.mpi.MPI-Checker",
                "clang-analyzer-optin.osx.*",
                "clang-analyzer-optin.osx.cocoa.localizability.*",
                "clang-analyzer-optin.osx.cocoa.localizability.EmptyLocalizationContextChecker",
                "clang-analyzer-optin.osx.cocoa.localizability.NonLocalizedStringChecker",
                "clang-analyzer-optin.osx.OSObjectCStyleCast",
                "clang-analyzer-optin.performance.*",
                "clang-analyzer-optin.performance.GCDAntipattern",
                "clang-analyzer-optin.performance.Padding",
                "clang-analyzer-optin.portability.UnixAPI",
                "clang-analyzer-osx.*",
                "clang-analyzer-osx.API",
                "clang-analyzer-osx.cocoa.*",
                "clang-analyzer-osx.cocoa.AtSync",
                "clang-analyzer-osx.cocoa.AutoreleaseWrite",
                "clang-analyzer-osx.cocoa.ClassRelease",
                "clang-analyzer-osx.cocoa.Dealloc",
                "clang-analyzer-osx.cocoa.IncompatibleMethodTypes",
                "clang-analyzer-osx.cocoa.Loops",
                "clang-analyzer-osx.cocoa.MissingSuperCall",
                "clang-analyzer-osx.cocoa.NilArg",
                "clang-analyzer-osx.cocoa.NonNilReturnValue",
                "clang-analyzer-osx.cocoa.NSAutoreleasePool",
                "clang-analyzer-osx.cocoa.NSError",
                "clang-analyzer-osx.cocoa.ObjCGenerics",
                "clang-analyzer-osx.cocoa.RetainCount",
                "clang-analyzer-osx.cocoa.RetainCountBase",
                "clang-analyzer-osx.cocoa.RunLoopAutoreleaseLeak",
                "clang-analyzer-osx.cocoa.SelfInit",
                "clang-analyzer-osx.cocoa.SuperDealloc",
                "clang-analyzer-osx.cocoa.UnusedIvars",
                "clang-analyzer-osx.cocoa.VariadicMethodTypes",
                "clang-analyzer-osx.coreFoundation.*",
                "clang-analyzer-osx.coreFoundation.CFError",
                "clang-analyzer-osx.coreFoundation.CFNumber",
                "clang-analyzer-osx.coreFoundation.CFRetainRelease",
                "clang-analyzer-osx.coreFoundation.containers.*",
                "clang-analyzer-osx.coreFoundation.containers.OutOfBounds",
                "clang-analyzer-osx.coreFoundation.containers.PointerSizedValues",
                "clang-analyzer-osx.MIG",
                "clang-analyzer-osx.NumberObjectConversion",
                "clang-analyzer-osx.ObjCProperty",
                "clang-analyzer-osx.OSObjectRetainCount",
                "clang-analyzer-osx.SecKeychainAPI",
                "clang-analyzer-security.*",
                "clang-analyzer-security.FloatLoopCounter",
                "clang-analyzer-security.insecureAPI.*",
                "clang-analyzer-security.insecureAPI.bcmp",
                "clang-analyzer-security.insecureAPI.bcopy",
                "clang-analyzer-security.insecureAPI.bzero",
                "clang-analyzer-security.insecureAPI.DeprecatedOrUnsafeBufferHandling",
                "clang-analyzer-security.insecureAPI.getpw",
                "clang-analyzer-security.insecureAPI.gets",
                "clang-analyzer-security.insecureAPI.mkstemp",
                "clang-analyzer-security.insecureAPI.mktemp",
                "clang-analyzer-security.insecureAPI.rand",
                "clang-analyzer-security.insecureAPI.strcpy",
                "clang-analyzer-security.insecureAPI.UncheckedReturn",
                "clang-analyzer-security.insecureAPI.vfork",
                "clang-analyzer-unix.*",
                "clang-analyzer-unix.API",
                "clang-analyzer-unix.cstring.*",
                "clang-analyzer-unix.cstring.BadSizeArg",
                "clang-analyzer-unix.cstring.NullArg",
                "clang-analyzer-unix.Malloc",
                "clang-analyzer-unix.MallocSizeof",
                "clang-analyzer-unix.MismatchedDeallocator",
                "clang-analyzer-unix.Vfork",
                "clang-analyzer-valist.*",
                "clang-analyzer-valist.CopyToSelf",
                "clang-analyzer-valist.Uninitialized",
                "clang-analyzer-valist.Unterminated",
                "concurrency-*",
                "concurrency-mt-unsafe",
                "concurrency-thread-canceltype-asynchronous",
                "cppcoreguidelines-*",
                "cppcoreguidelines-avoid-*",
                "cppcoreguidelines-avoid-c-arrays",
                "cppcoreguidelines-avoid-goto",
                "cppcoreguidelines-avoid-magic-numbers",
                "cppcoreguidelines-avoid-non-const-global-variables",
                "cppcoreguidelines-c-copy-assignment-signature",
                "cppcoreguidelines-explicit-virtual-functions",
                "cppcoreguidelines-init-variables",
                "cppcoreguidelines-interfaces-global-init",
                "cppcoreguidelines-macro-to-enum",
                "cppcoreguidelines-macro-usage",
                "cppcoreguidelines-narrowing-conversions",
                "cppcoreguidelines-no-malloc",
                "cppcoreguidelines-non-private-member-variables-in-classes",
                "cppcoreguidelines-owning-memory",
                "cppcoreguidelines-prefer-member-initializer",
                "cppcoreguidelines-pro-bounds-*",
                "cppcoreguidelines-pro-bounds-array-to-pointer-decay",
                "cppcoreguidelines-pro-bounds-constant-array-index",
                "cppcoreguidelines-pro-bounds-pointer-arithmetic",
                "cppcoreguidelines-pro-type-*",
                "cppcoreguidelines-pro-type-const-cast",
                "cppcoreguidelines-pro-type-cstyle-cast",
                "cppcoreguidelines-pro-type-member-init",
                "cppcoreguidelines-pro-type-reinterpret-cast",
                "cppcoreguidelines-pro-type-static-cast-downcast",
                "cppcoreguidelines-pro-type-union-access",
                "cppcoreguidelines-pro-type-vararg",
                "cppcoreguidelines-slicing",
                "cppcoreguidelines-special-member-functions",
                "cppcoreguidelines-virtual-class-destructor",
                "darwin-*",
                "darwin-avoid-spinlock",
                "darwin-dispatch-once-nonstatic",
                "fuchsia-*",
                "fuchsia-default-*",
                "fuchsia-default-arguments-calls",
                "fuchsia-default-arguments-declarations",
                "fuchsia-header-anon-namespaces",
                "fuchsia-multiple-inheritance",
                "fuchsia-overloaded-operator",
                "fuchsia-statically-constructed-objects",
                "fuchsia-trailing-return",
                "fuchsia-virtual-inheritance",
                "google-*",
                "google-build-*",
                "google-build-explicit-make-pair",
                "google-build-namespaces",
                "google-build-using-namespace",
                "google-default-arguments",
                "google-explicit-constructor",
                "google-global-names-in-headers",
                "google-objc-*",
                "google-objc-avoid-*",
                "google-objc-avoid-nsobject-new",
                "google-objc-avoid-throwing-exception",
                "google-objc-function-naming",
                "google-objc-global-variable-declaration",
                "google-readability-*",
                "google-readability-avoid-underscore-in-googletest-name",
                "google-readability-braces-around-statements",
                "google-readability-casting",
                "google-readability-function-size",
                "google-readability-namespace-comments",
                "google-readability-todo",
                "google-runtime-*",
                "google-runtime-int",
                "google-runtime-operator",
                "google-upgrade-googletest-case",
                "hicpp-*",
                "hicpp-avoid-*",
                "hicpp-avoid-c-arrays",
                "hicpp-avoid-goto",
                "hicpp-braces-around-statements",
                "hicpp-deprecated-headers",
                "hicpp-exception-baseclass",
                "hicpp-explicit-conversions",
                "hicpp-function-size",
                "hicpp-invalid-access-moved",
                "hicpp-member-init",
                "hicpp-move-const-arg",
                "hicpp-multiway-paths-covered",
                "hicpp-named-parameter",
                "hicpp-new-delete-operators",
                "hicpp-no-*",
                "hicpp-no-array-decay",
                "hicpp-no-assembler",
                "hicpp-no-malloc",
                "hicpp-noexcept-move",
                "hicpp-signed-bitwise",
                "hicpp-special-member-functions",
                "hicpp-static-assert",
                "hicpp-undelegated-constructor",
                "hicpp-uppercase-literal-suffix",
                "hicpp-use-*",
                "hicpp-use-auto",
                "hicpp-use-emplace",
                "hicpp-use-equals-*",
                "hicpp-use-equals-default",
                "hicpp-use-equals-delete",
                "hicpp-use-noexcept",
                "hicpp-use-nullptr",
                "hicpp-use-override",
                "hicpp-vararg",
                "linuxkernel-must-check-errs",
                "llvm-*",
                "llvm-else-after-return",
                "llvm-header-guard",
                "llvm-include-order",
                "llvm-namespace-comment",
                "llvm-prefer-*",
                "llvm-prefer-isa-or-dyn-cast-in-conditionals",
                "llvm-prefer-register-over-unsigned",
                "llvm-qualified-auto",
                "llvm-twine-local",
                "llvmlibc-*",
                "llvmlibc-callee-namespace",
                "llvmlibc-implementation-in-namespace",
                "llvmlibc-restrict-system-libc-headers",
                "misc-*",
                "misc-confusable-identifiers",
                "misc-const-correctness",
                "misc-definitions-in-headers",
                "misc-misleading-*",
                "misc-misleading-bidirectional",
                "misc-misleading-identifier",
                "misc-misplaced-const",
                "misc-new-delete-overloads",
                "misc-no-recursion",
                "misc-non-*",
                "misc-non-copyable-objects",
                "misc-non-private-member-variables-in-classes",
                "misc-redundant-expression",
                "misc-static-assert",
                "misc-throw-by-value-catch-by-reference",
                "misc-unconventional-assign-operator",
                "misc-uniqueptr-reset-release",
                "misc-unused-*",
                "misc-unused-alias-decls",
                "misc-unused-parameters",
                "misc-unused-using-decls",
                "modernize-*",
                "modernize-avoid-*",
                "modernize-avoid-bind",
                "modernize-avoid-c-arrays",
                "modernize-concat-nested-namespaces",
                "modernize-deprecated-*",
                "modernize-deprecated-headers",
                "modernize-deprecated-ios-base-aliases",
                "modernize-loop-convert",
                "modernize-macro-to-enum",
                "modernize-make-*",
                "modernize-make-shared",
                "modernize-make-unique",
                "modernize-pass-by-value",
                "modernize-raw-string-literal",
                "modernize-redundant-void-arg",
                "modernize-replace-*",
                "modernize-replace-auto-ptr",
                "modernize-replace-disallow-copy-and-assign-macro",
                "modernize-replace-random-shuffle",
                "modernize-return-braced-init-list",
                "modernize-shrink-to-fit",
                "modernize-unary-static-assert",
                "modernize-use-*",
                "modernize-use-auto",
                "modernize-use-bool-literals",
                "modernize-use-default",
                "modernize-use-default-member-init",
                "modernize-use-emplace",
                "modernize-use-equals-*",
                "modernize-use-equals-default",
                "modernize-use-equals-delete",
                "modernize-use-nodiscard",
                "modernize-use-noexcept",
                "modernize-use-nullptr",
                "modernize-use-override",
                "modernize-use-trailing-return-type",
                "modernize-use-transparent-functors",
                "modernize-use-uncaught-exceptions",
                "modernize-use-using",
                "mpi-*",
                "mpi-buffer-deref",
                "mpi-type-mismatch",
                "objc-*",
                "objc-assert-equals",
                "objc-avoid-nserror-init",
                "objc-dealloc-in-category",
                "objc-forbidden-subclassing",
                "objc-missing-hash",
                "objc-nsinvocation-argument-lifetime",
                "objc-property-declaration",
                "objc-super-self",
                "openmp-*",
                "openmp-exception-escape",
                "openmp-use-default-none",
                "performance-*",
                "performance-faster-string-find",
                "performance-for-range-copy",
                "performance-implicit-conversion-in-loop",
                "performance-inefficient-*",
                "performance-inefficient-algorithm",
                "performance-inefficient-string-concatenation",
                "performance-inefficient-vector-operation",
                "performance-move-*",
                "performance-move-const-arg",
                "performance-move-constructor-init",
                "performance-no-*",
                "performance-no-automatic-move",
                "performance-no-int-to-ptr",
                "performance-noexcept-move-constructor",
                "performance-trivially-destructible",
                "performance-type-promotion-in-math-fn",
                "performance-unnecessary-*",
                "performance-unnecessary-copy-initialization",
                "performance-unnecessary-value-param",
                "portability-*",
                "portability-restrict-system-includes",
                "portability-simd-intrinsics",
                "portability-std-allocator-const",
                "readability-*",
                "readability-avoid-const-params-in-decls",
                "readability-braces-around-statements",
                "readability-const-return-type",
                "readability-container-*",
                "readability-container-contains",
                "readability-container-data-pointer",
                "readability-container-size-empty",
                "readability-convert-member-functions-to-static",
                "readability-delete-null-pointer",
                "readability-duplicate-include",
                "readability-else-after-return",
                "readability-function-*",
                "readability-function-cognitive-complexity",
                "readability-function-size",
                "readability-identifier-*",
                "readability-identifier-length",
                "readability-identifier-naming",
                "readability-implicit-bool-conversion",
                "readability-inconsistent-declaration-parameter-name",
                "readability-isolate-declaration",
                "readability-magic-numbers",
                "readability-make-member-function-const",
                "readability-misleading-indentation",
                "readability-misplaced-array-index",
                "readability-named-parameter",
                "readability-non-const-parameter",
                "readability-qualified-auto",
                "readability-redundant-*",
                "readability-redundant-access-specifiers",
                "readability-redundant-control-flow",
                "readability-redundant-declaration",
                "readability-redundant-function-ptr-dereference",
                "readability-redundant-member-init",
                "readability-redundant-preprocessor",
                "readability-redundant-smartptr-get",
                "readability-redundant-string-*",
                "readability-redundant-string-cstr",
                "readability-redundant-string-init",
                "readability-simplify-*",
                "readability-simplify-boolean-expr",
                "readability-simplify-subscript-expr",
                "readability-static-*",
                "readability-static-accessed-through-instance",
                "readability-static-definition-in-anonymous-namespace",
                "readability-string-compare",
                "readability-suspicious-call-argument",
                "readability-uniqueptr-delete-release",
                "readability-uppercase-literal-suffix",
                "readability-use-anyofallof",
                "zircon-temporary-objects"
              ]
            },
            "uniqueItems": true,
            "markdownDescription": "%c_cpp.configuration.codeAnalysis.clangTidy.checks.disabled.markdownDescription%",
            "scope": "resource"
          }
        }
      },
      {
        "title": "%c_cpp.subheaders.debugging.title%",
        "properties": {
          "C_Cpp.debugger.useBacktickCommandSubstitution": {
            "type": "boolean",
            "default": false,
            "markdownDescription": "%c_cpp.configuration.debugger.useBacktickCommandSubstitution.markdownDescription%",
            "scope": "window"
          },
          "C_Cpp.sshTargetsView": {
            "type": "string",
            "enum": [
              "enabled",
              "disabled",
              "default"
            ],
            "default": "default",
            "description": "%c_cpp.configuration.sshTargetsView.description%",
            "scope": "window"
          },
          "C_Cpp.debugShortcut": {
            "type": "boolean",
            "default": true,
            "description": "%c_cpp.configuration.debugShortcut.description%",
            "scope": "resource"
          }
        }
      },
      {
        "title": "%c_cpp.subheaders.resourceManagement.title%",
        "properties": {
          "C_Cpp.references.maxConcurrentThreads": {
            "type": [
              "integer",
              "null"
            ],
            "markdownDescription": "%c_cpp.configuration.references.maxConcurrentThreads.markdownDescription%",
            "default": null,
            "minimum": 1,
            "maximum": 32,
            "scope": "machine"
          },
          "C_Cpp.references.maxCachedProcesses": {
            "type": [
              "integer",
              "null"
            ],
            "markdownDescription": "%c_cpp.configuration.references.maxCachedProcesses.markdownDescription%",
            "default": 0,
            "minimum": 0,
            "maximum": 32,
            "scope": "machine"
          },
          "C_Cpp.references.maxMemory": {
            "type": [
              "integer",
              "null"
            ],
            "markdownDescription": "%c_cpp.configuration.references.maxMemory.markdownDescription%",
            "default": null,
            "minimum": 256,
            "maximum": 65536,
            "scope": "machine"
          },
          "C_Cpp.intelliSenseCachePath": {
            "type": "string",
            "markdownDescription": "%c_cpp.configuration.intelliSenseCachePath.markdownDescription%",
            "scope": "machine-overridable"
          },
          "C_Cpp.intelliSenseCacheSize": {
            "type": "number",
            "default": 5120,
            "markdownDescription": "%c_cpp.configuration.intelliSenseCacheSize.markdownDescription%",
            "scope": "machine-overridable",
            "minimum": 0
          },
          "C_Cpp.intelliSenseMemoryLimit": {
            "type": "number",
            "default": 4096,
            "markdownDescription": "%c_cpp.configuration.intelliSenseMemoryLimit.markdownDescription%",
            "scope": "machine-overridable",
            "minimum": 256,
            "maximum": 16384
          },
          "C_Cpp.maxConcurrentThreads": {
            "type": [
              "integer",
              "null"
            ],
            "markdownDescription": "%c_cpp.configuration.maxConcurrentThreads.markdownDescription%",
            "default": null,
            "minimum": 1,
            "maximum": 32,
            "scope": "machine"
          },
          "C_Cpp.maxCachedProcesses": {
            "type": [
              "integer",
              "null"
            ],
            "markdownDescription": "%c_cpp.configuration.maxCachedProcesses.markdownDescription%",
            "default": null,
            "minimum": 0,
            "maximum": 256,
            "scope": "machine"
          },
          "C_Cpp.maxMemory": {
            "type": [
              "integer",
              "null"
            ],
            "markdownDescription": "%c_cpp.configuration.maxMemory.markdownDescription%",
            "default": null,
            "minimum": 256,
            "maximum": 65536,
            "scope": "machine"
          },
          "C_Cpp.intelliSense.maxCachedProcesses": {
            "type": [
              "integer",
              "null"
            ],
            "markdownDescription": "%c_cpp.configuration.intelliSense.maxCachedProcesses.markdownDescription%",
            "default": null,
            "minimum": 2,
            "maximum": 128,
            "scope": "machine"
          },
          "C_Cpp.intelliSense.maxMemory": {
            "type": [
              "integer",
              "null"
            ],
            "markdownDescription": "%c_cpp.configuration.intelliSense.maxMemory.markdownDescription%",
            "default": null,
            "minimum": 256,
            "maximum": 65536,
            "scope": "machine"
          }
        }
      },
      {
        "title": "%c_cpp.subheaders.miscellaneous.title%",
        "properties": {
          "C_Cpp.vcpkg.enabled": {
            "type": "boolean",
            "default": true,
            "markdownDescription": "%c_cpp.configuration.vcpkg.enabled.markdownDescription%",
            "scope": "resource"
          },
          "C_Cpp.loggingLevel": {
            "type": "string",
            "enum": [
              "None",
              "Error",
              "Warning",
              "Information",
              "Debug"
            ],
            "default": "Error",
            "markdownDescription": "%c_cpp.configuration.loggingLevel.markdownDescription%",
            "scope": "window"
          },
          "C_Cpp.autoAddFileAssociations": {
            "type": "boolean",
            "default": true,
            "markdownDescription": "%c_cpp.configuration.autoAddFileAssociations.markdownDescription%",
            "scope": "window"
          },
          "C_Cpp.preferredPathSeparator": {
            "type": "string",
            "enum": [
              "Forward Slash",
              "Backslash"
            ],
            "default": "Forward Slash",
            "markdownDescription": "%c_cpp.configuration.preferredPathSeparator.markdownDescription%",
            "scope": "machine-overridable"
          },
          "C_Cpp.updateChannel": {
            "type": "string",
            "enum": [
              "Default",
              "Insiders"
            ],
            "default": "Default",
            "markdownDescription": "%c_cpp.configuration.updateChannel.markdownDescription%",
            "scope": "application",
            "deprecationMessage": "%c_cpp.configuration.updateChannel.deprecationMessage%"
          },
          "C_Cpp.experimentalFeatures": {
            "type": "string",
            "enum": [
              "enabled",
              "disabled"
            ],
            "default": "disabled",
            "description": "%c_cpp.configuration.experimentalFeatures.description%",
            "scope": "window"
          },
          "C_Cpp.caseSensitiveFileSupport": {
            "type": "string",
            "enum": [
              "default",
              "enabled"
            ],
            "default": "default",
            "markdownDescription": "%c_cpp.configuration.caseSensitiveFileSupport.markdownDescription%",
            "scope": "window"
          },
          "C_Cpp.addNodeAddonIncludePaths": {
            "type": "boolean",
            "default": false,
            "markdownDescription": "%c_cpp.configuration.addNodeAddonIncludePaths.markdownDescription%",
            "scope": "application"
          }
        }
      }
    ],
    "commands": [
      {
        "command": "C_Cpp.ConfigurationSelect",
        "title": "%c_cpp.command.configurationSelect.title%",
        "category": "C/C++"
      },
      {
        "command": "C_Cpp.ConfigurationProviderSelect",
        "title": "%c_cpp.command.configurationProviderSelect.title%",
        "category": "C/C++"
      },
      {
        "command": "C_Cpp.ConfigurationEditJSON",
        "title": "%c_cpp.command.configurationEditJSON.title%",
        "category": "C/C++"
      },
      {
        "command": "C_Cpp.ConfigurationEditUI",
        "title": "%c_cpp.command.configurationEditUI.title%",
        "category": "C/C++"
      },
      {
        "command": "C_Cpp.selectDefaultCompiler",
        "title": "%c_cpp.command.selectDefaultCompiler.title%",
        "category": "C/C++"
      },
      {
        "command": "C_Cpp.SwitchHeaderSource",
        "title": "%c_cpp.command.switchHeaderSource.title%",
        "category": "C/C++"
      },
      {
        "command": "C_Cpp.EnableErrorSquiggles",
        "title": "%c_cpp.command.enableErrorSquiggles.title%",
        "category": "C/C++"
      },
      {
        "command": "C_Cpp.DisableErrorSquiggles",
        "title": "%c_cpp.command.disableErrorSquiggles.title%",
        "category": "C/C++"
      },
      {
        "command": "C_Cpp.ToggleIncludeFallback",
        "title": "%c_cpp.command.toggleIncludeFallback.title%",
        "category": "C/C++"
      },
      {
        "command": "C_Cpp.ToggleDimInactiveRegions",
        "title": "%c_cpp.command.toggleDimInactiveRegions.title%",
        "category": "C/C++"
      },
      {
        "command": "C_Cpp.ResetDatabase",
        "title": "%c_cpp.command.resetDatabase.title%",
        "category": "C/C++"
      },
      {
        "command": "C_Cpp.TakeSurvey",
        "title": "%c_cpp.command.takeSurvey.title%",
        "category": "C/C++"
      },
      {
        "command": "C_Cpp.RestartIntelliSenseForFile",
        "title": "%c_cpp.command.restartIntelliSenseForFile.title%",
        "category": "C/C++"
      },
      {
        "command": "C_Cpp.LogDiagnostics",
        "title": "%c_cpp.command.logDiagnostics.title%",
        "category": "C/C++"
      },
      {
        "command": "C_Cpp.RescanWorkspace",
        "title": "%c_cpp.command.rescanWorkspace.title%",
        "category": "C/C++"
      },
      {
        "command": "C_Cpp.VcpkgClipboardInstallSuggested",
        "title": "%c_cpp.command.vcpkgClipboardInstallSuggested.title%",
        "category": "C/C++"
      },
      {
        "command": "C_Cpp.VcpkgOnlineHelpSuggested",
        "title": "%c_cpp.command.vcpkgOnlineHelpSuggested.title%",
        "category": "C/C++"
      },
      {
        "command": "C_Cpp.GenerateEditorConfig",
        "title": "%c_cpp.command.generateEditorConfig.title%",
        "category": "C/C++"
      },
      {
        "command": "C_Cpp.referencesViewGroupByType",
        "category": "C/C++",
        "title": "%c_cpp.command.referencesViewGroupByType.title%",
        "icon": {
          "light": "assets/ref-group-by-type-light.svg",
          "dark": "assets/ref-group-by-type-dark.svg"
        }
      },
      {
        "command": "C_Cpp.referencesViewUngroupByType",
        "category": "C/C++",
        "title": "%c_cpp.command.referencesViewUngroupByType.title%",
        "icon": {
          "light": "assets/ref-ungroup-by-type-light.svg",
          "dark": "assets/ref-ungroup-by-type-dark.svg"
        }
      },
      {
        "command": "C_Cpp.GoToNextDirectiveInGroup",
        "title": "%c_cpp.command.GoToNextDirectiveInGroup.title%",
        "category": "C/C++"
      },
      {
        "command": "C_Cpp.GoToPrevDirectiveInGroup",
        "title": "%c_cpp.command.GoToPrevDirectiveInGroup.title%",
        "category": "C/C++"
      },
      {
        "command": "C_Cpp.CreateDeclarationOrDefinition",
        "title": "%c_cpp.command.CreateDeclarationOrDefinition.title%",
        "category": "C/C++"
      },
      {
        "command": "C_Cpp.RunCodeAnalysisOnActiveFile",
        "title": "%c_cpp.command.RunCodeAnalysisOnActiveFile.title%",
        "category": "C/C++"
      },
      {
        "command": "C_Cpp.RunCodeAnalysisOnOpenFiles",
        "title": "%c_cpp.command.RunCodeAnalysisOnOpenFiles.title%",
        "category": "C/C++"
      },
      {
        "command": "C_Cpp.RunCodeAnalysisOnAllFiles",
        "title": "%c_cpp.command.RunCodeAnalysisOnAllFiles.title%",
        "category": "C/C++"
      },
      {
        "command": "C_Cpp.RemoveAllCodeAnalysisProblems",
        "title": "%c_cpp.command.RemoveAllCodeAnalysisProblems.title%",
        "category": "C/C++"
      },
      {
        "command": "C_Cpp.BuildAndDebugFile",
        "title": "%c_cpp.command.BuildAndDebugFile.title%",
        "category": "C/C++",
        "icon": "$(debug-alt)"
      },
      {
        "command": "C_Cpp.BuildAndRunFile",
        "title": "%c_cpp.command.BuildAndRunFile.title%",
        "category": "C/C++",
        "icon": "$(run)"
      },
      {
        "command": "C_Cpp.AddDebugConfiguration",
        "title": "%c_cpp.command.AddDebugConfiguration.title%",
        "category": "C/C++",
        "icon": "$(debug-configure)"
      },
      {
        "command": "C_Cpp.GenerateDoxygenComment",
        "title": "%c_cpp.command.GenerateDoxygenComment.title%",
        "category": "C/C++"
      },
      {
        "command": "C_Cpp.addSshTarget",
        "category": "C/C++",
        "title": "%c_cpp.command.addSshTarget.title%",
        "icon": "$(plus)"
      },
      {
        "command": "C_Cpp.removeSshTarget",
        "category": "C/C++",
        "title": "%c_cpp.command.removeSshTarget.title%",
        "icon": "$(remove)"
      },
      {
        "command": "C_Cpp.setActiveSshTarget",
        "category": "C/C++",
        "title": "%c_cpp.command.setActiveSshTarget.title%",
        "icon": "$(check)"
      },
      {
        "command": "C_Cpp.selectActiveSshTarget",
        "category": "C/C++",
        "title": "%c_cpp.command.selectActiveSshTarget.title%"
      },
      {
        "command": "C_Cpp.selectSshTarget",
        "category": "C/C++",
        "title": "%c_cpp.command.selectSshTarget.title%"
      },
      {
        "command": "C_Cpp.activeSshTarget",
        "category": "C/C++",
        "title": "%c_cpp.command.activeSshTarget.title%"
      },
      {
        "command": "C_Cpp.refreshCppSshTargetsView",
        "category": "C/C++",
        "title": "%c_cpp.command.refreshCppSshTargetsView.title%",
        "icon": "$(refresh)"
      },
      {
        "command": "C_Cpp.sshTerminal",
        "category": "C/C++",
        "title": "%c_cpp.command.sshTerminal.title%",
        "icon": "$(terminal)"
      }
    ],
    "keybindings": [
      {
        "command": "C_Cpp.SwitchHeaderSource",
        "key": "Alt+O",
        "when": "editorLangId == 'c' && editorTextFocus || editorLangId == 'cpp' && editorTextFocus || editorLangId == 'cuda-cpp' && editorTextFocus"
      }
    ],
    "debuggers": [
      {
        "type": "cppdbg",
        "label": "C++ (GDB/LLDB)",
        "languages": [
          "ada",
          "c",
          "cpp",
          "cuda-cpp",
          "rust"
        ],
        "_aiKeyComment": "Ignore 'Property aiKey is not allowed'. See https://github.com/microsoft/vscode/issues/76493",
        "aiKey": "AIF-d9b70cd4-b9f9-4d70-929b-a071c400b217",
        "variables": {
          "pickProcess": "extension.pickNativeProcess",
          "pickRemoteProcess": "extension.pickRemoteNativeProcess"
        },
        "configurationAttributes": {
          "launch": {
            "type": "object",
            "required": [
              "program"
            ],
            "properties": {
              "program": {
                "type": "string",
                "description": "%c_cpp.debuggers.program.description%",
                "default": "${workspaceRoot}/a.out"
              },
              "args": {
                "type": "array",
                "description": "%c_cpp.debuggers.args.description%",
                "items": {
                  "type": "string"
                },
                "default": []
              },
              "type": {
                "type": "string",
                "description": "%c_cpp.debuggers.cppdbg.type.description%",
                "default": "cppdbg"
              },
              "targetArchitecture": {
                "type": "string",
                "description": "%c_cpp.debuggers.targetArchitecture.description%",
                "default": "x64"
              },
              "cwd": {
                "type": "string",
                "description": "%c_cpp.debuggers.cwd.description%",
                "default": "."
              },
              "setupCommands": {
                "type": "array",
                "description": "%c_cpp.debuggers.setupCommands.description%",
                "items": {
                  "type": "object",
                  "default": {},
                  "properties": {
                    "text": {
                      "type": "string",
                      "description": "%c_cpp.debuggers.text.description%",
                      "default": ""
                    },
                    "description": {
                      "type": "string",
                      "description": "%c_cpp.debuggers.description.description%",
                      "default": ""
                    },
                    "ignoreFailures": {
                      "type": "boolean",
                      "description": "%c_cpp.debuggers.ignoreFailures.description%",
                      "default": false
                    }
                  }
                },
                "default": []
              },
              "postRemoteConnectCommands": {
                "type": "array",
                "description": "%c_cpp.debuggers.postRemoteConnectCommands.description%",
                "items": {
                  "type": "object",
                  "default": {},
                  "properties": {
                    "text": {
                      "type": "string",
                      "description": "%c_cpp.debuggers.text.description%",
                      "default": ""
                    },
                    "description": {
                      "type": "string",
                      "description": "%c_cpp.debuggers.description.description%",
                      "default": ""
                    },
                    "ignoreFailures": {
                      "type": "boolean",
                      "description": "%c_cpp.debuggers.ignoreFailures.description%",
                      "default": false
                    }
                  }
                },
                "default": []
              },
              "customLaunchSetupCommands": {
                "type": "array",
                "description": "%c_cpp.debuggers.customLaunchSetupCommands.description%",
                "items": {
                  "type": "object",
                  "default": {},
                  "properties": {
                    "text": {
                      "type": "string",
                      "description": "%c_cpp.debuggers.text.description%",
                      "default": ""
                    },
                    "description": {
                      "type": "string",
                      "description": "%c_cpp.debuggers.description.description%",
                      "default": ""
                    },
                    "ignoreFailures": {
                      "type": "boolean",
                      "description": "%c_cpp.debuggers.ignoreFailures.description%",
                      "default": false
                    }
                  }
                },
                "default": []
              },
              "launchCompleteCommand": {
                "enum": [
                  "exec-run",
                  "exec-continue",
                  "None"
                ],
                "description": "%c_cpp.debuggers.launchCompleteCommand.description%",
                "default": "exec-run"
              },
              "visualizerFile": {
                "type": "string",
                "description": "%c_cpp.debuggers.cppdbg.visualizerFile.description%",
                "default": ""
              },
              "svdPath": {
                "type": "string",
                "description": "%c_cpp.debuggers.cppdbg.visualizerFile.description",
                "default": ""
              },
              "showDisplayString": {
                "type": "boolean",
                "description": "%c_cpp.debuggers.showDisplayString.description%",
                "default": true
              },
              "environment": {
                "type": "array",
                "description": "%c_cpp.debuggers.environment.description%",
                "items": {
                  "type": "object",
                  "default": {},
                  "properties": {
                    "name": {
                      "type": "string"
                    },
                    "value": {
                      "type": "string"
                    }
                  }
                },
                "default": []
              },
              "envFile": {
                "type": "string",
                "description": "%c_cpp.debuggers.envFile.description%",
                "default": "${workspaceFolder}/.env"
              },
              "additionalSOLibSearchPath": {
                "type": "string",
                "description": "%c_cpp.debuggers.additionalSOLibSearchPath.description%",
                "default": ""
              },
              "MIMode": {
                "type": "string",
                "description": "%c_cpp.debuggers.MIMode.description%",
                "default": "gdb"
              },
              "miDebuggerPath": {
                "type": "string",
                "description": "%c_cpp.debuggers.miDebuggerPath.description%",
                "default": "/usr/bin/gdb"
              },
              "miDebuggerArgs": {
                "type": "string",
                "description": "%c_cpp.debuggers.miDebuggerArgs.description%",
                "default": ""
              },
              "miDebuggerServerAddress": {
                "type": "string",
                "description": "%c_cpp.debuggers.miDebuggerServerAddress.description%",
                "default": "serveraddress:port"
              },
              "useExtendedRemote": {
                "type": "boolean",
                "description": "%c_cpp.debuggers.useExtendedRemote.description%",
                "default": false
              },
              "stopAtEntry": {
                "type": "boolean",
                "description": "%c_cpp.debuggers.stopAtEntry.description%",
                "default": false
              },
              "debugServerPath": {
                "type": "string",
                "description": "%c_cpp.debuggers.debugServerPath.description%",
                "default": ""
              },
              "debugServerArgs": {
                "type": "string",
                "description": "%c_cpp.debuggers.debugServerArgs.description%",
                "default": ""
              },
              "serverStarted": {
                "type": "string",
                "description": "%c_cpp.debuggers.serverStarted.description%",
                "default": ""
              },
              "filterStdout": {
                "type": "boolean",
                "description": "%c_cpp.debuggers.filterStdout.description%",
                "default": true
              },
              "filterStderr": {
                "type": "boolean",
                "description": "%c_cpp.debuggers.filterStderr.description%",
                "default": false
              },
              "serverLaunchTimeout": {
                "type": "integer",
                "description": "%c_cpp.debuggers.serverLaunchTimeout.description%",
                "default": "10000"
              },
              "coreDumpPath": {
                "type": "string",
                "description": "%c_cpp.debuggers.coreDumpPath.description%",
                "default": ""
              },
              "externalConsole": {
                "type": "boolean",
                "description": "%c_cpp.debuggers.cppdbg.externalConsole.description%",
                "default": false
              },
              "avoidWindowsConsoleRedirection": {
                "type": "boolean",
                "description": "%c_cpp.debuggers.avoidWindowsConsoleRedirection.description%",
                "default": false
              },
              "sourceFileMap": {
                "anyOf": [
                  {
                    "type": "object",
                    "description": "%c_cpp.debuggers.sourceFileMap.description%",
                    "default": {
                      "<source-path>": "<target-path>"
                    }
                  },
                  {
                    "description": "%c_cpp.debuggers.sourceFileMap.sourceFileMapEntry.description%",
                    "type": "object",
                    "default": {
                      "<source-path>": {
                        "editorPath": "",
                        "useForBreakpoints": true
                      }
                    },
                    "properties": {
                      "<source-path>": {
                        "type": "object",
                        "default": {
                          "editorPath": "",
                          "useForBreakpoints": true
                        },
                        "properties": {
                          "editorPath": {
                            "type": "string",
                            "description": "%c_cpp.debuggers.sourceFileMap.sourceFileMapEntry.editorPath.description%",
                            "default": ""
                          },
                          "useForBreakpoints": {
                            "type": "boolean",
                            "description": "%c_cpp.debuggers.sourceFileMap.sourceFileMapEntry.useForBreakpoints.description%",
                            "default": true
                          }
                        }
                      }
                    }
                  }
                ]
              },
              "logging": {
                "description": "%c_cpp.debuggers.logging.description%",
                "type": "object",
                "default": {},
                "properties": {
                  "exceptions": {
                    "type": "boolean",
                    "description": "%c_cpp.debuggers.logging.exceptions.description%",
                    "default": true
                  },
                  "moduleLoad": {
                    "type": "boolean",
                    "description": "%c_cpp.debuggers.logging.moduleLoad.description%",
                    "default": true
                  },
                  "programOutput": {
                    "type": "boolean",
                    "description": "%c_cpp.debuggers.logging.programOutput.description%",
                    "default": true
                  },
                  "engineLogging": {
                    "anyOf": [
                      {
                        "type": "string",
                        "enum": [
                          "verbose",
                          "warning",
                          "error",
                          "none"
                        ],
                        "enumDescriptions": [
                          "%c_cpp.debuggers.logging.category.verbose.description%",
                          "%c_cpp.debuggers.logging.category.warning.description%",
                          "%c_cpp.debuggers.logging.category.error.description%",
                          "%c_cpp.debuggers.logging.category.none.description%"
                        ],
                        "description": "%c_cpp.debuggers.logging.engineLogging.description%",
                        "default": "none"
                      },
                      {
                        "type": "boolean",
                        "description": "%c_cpp.debuggers.logging.engineLogging.description%",
                        "default": false
                      }
                    ]
                  },
                  "trace": {
                    "type": "boolean",
                    "description": "%c_cpp.debuggers.logging.trace.description%",
                    "default": false
                  },
                  "traceResponse": {
                    "type": "boolean",
                    "description": "%c_cpp.debuggers.logging.traceResponse.description%",
                    "default": false
                  },
                  "natvisDiagnostics": {
                    "anyOf": [
                      {
                        "type": "string",
                        "enum": [
                          "verbose",
                          "warning",
                          "error",
                          "none"
                        ],
                        "enumDescriptions": [
                          "%c_cpp.debuggers.logging.category.verbose.description%",
                          "%c_cpp.debuggers.logging.category.warning.description%",
                          "%c_cpp.debuggers.logging.category.error.description%",
                          "%c_cpp.debuggers.logging.category.none.description%"
                        ],
                        "description": "%c_cpp.debuggers.logging.natvisDiagnostics.description%",
                        "default": "none"
                      },
                      {
                        "type": "boolean",
<<<<<<< HEAD
                        "description": "%c_cpp.debuggers.logging.engineLogging.description%",
=======
                        "description": "%c_cpp.debuggers.logging.natvisDiagnostics.description%",
>>>>>>> a014fe80
                        "default": false
                      }
                    ]
                  }
                }
              },
              "pipeTransport": {
                "description": "%c_cpp.debuggers.pipeTransport.description%",
                "type": "object",
                "default": {
                  "pipeCwd": "/usr/bin",
                  "pipeProgram": "%c_cpp.debuggers.pipeTransport.default.pipeProgram%",
                  "pipeArgs": [],
                  "debuggerPath": "%c_cpp.debuggers.pipeTransport.default.debuggerPath%"
                },
                "properties": {
                  "pipeCwd": {
                    "type": "string",
                    "description": "%c_cpp.debuggers.pipeTransport.pipeCwd.description%",
                    "default": "/usr/bin"
                  },
                  "pipeProgram": {
                    "type": "string",
                    "description": "%c_cpp.debuggers.pipeTransport.pipeProgram.description%",
                    "default": "%c_cpp.debuggers.pipeTransport.default.pipeProgram%"
                  },
                  "pipeArgs": {
                    "type": "array",
                    "description": "%c_cpp.debuggers.pipeTransport.pipeArgs.description%",
                    "items": {
                      "type": "string"
                    },
                    "default": []
                  },
                  "debuggerPath": {
                    "type": "string",
                    "description": "%c_cpp.debuggers.pipeTransport.debuggerPath.description%",
                    "default": "%c_cpp.debuggers.pipeTransport.default.debuggerPath%"
                  },
                  "pipeEnv": {
                    "type": "object",
                    "additionalProperties": {
                      "type": "string"
                    },
                    "description": "%c_cpp.debuggers.pipeTransport.pipeEnv.description%",
                    "default": {}
                  },
                  "quoteArgs": {
                    "exceptions": {
                      "type": "boolean",
                      "description": "%c_cpp.debuggers.pipeTransport.quoteArgs.description%",
                      "default": true
                    }
                  }
                }
              },
              "symbolLoadInfo": {
                "description": "%c_cpp.debuggers.symbolLoadInfo.description%",
                "type": "object",
                "default": {
                  "loadAll": true,
                  "exceptionList": ""
                },
                "properties": {
                  "loadAll": {
                    "type": "boolean",
                    "description": "%c_cpp.debuggers.symbolLoadInfo.loadAll.description%",
                    "default": true
                  },
                  "exceptionList": {
                    "type": "string",
                    "description": "%c_cpp.debuggers.symbolLoadInfo.exceptionList.description%",
                    "default": ""
                  }
                }
              },
              "stopAtConnect": {
                "type": "boolean",
                "description": "%c_cpp.debuggers.stopAtConnect.description%",
                "default": false
              },
              "hardwareBreakpoints": {
                "description": "%c_cpp.debuggers.hardwareBreakpoints.description%",
                "default": {},
                "type": "object",
                "properties": {
                  "require": {
                    "type": "boolean",
                    "description": "%c_cpp.debuggers.hardwareBreakpoints.require.description%",
                    "default": false
                  },
                  "limit": {
                    "type": "integer",
                    "description": "%c_cpp.debuggers.hardwareBreakpoints.limit.description%",
                    "default": 0
                  }
                }
              },
              "unknownBreakpointHandling": {
                "type": "string",
                "enum": [
                  "throw",
                  "stop"
                ],
                "default": "throw",
                "description": "%c_cpp.debuggers.unknownBreakpointHandling.description%"
              },
              "variables": {
                "type": "object",
                "description": "%c_cpp.debuggers.variables.description%",
                "default": {
                  "<variable-name>": "<variable-value>"
                },
                "properties": {},
                "additionalProperties": {
                  "type": "string",
                  "description": "%c_cpp.debuggers.variables.properties.description%",
                  "default": ""
                }
              },
              "deploySteps": {
                "type": "array",
                "description": "%c_cpp.debuggers.deploySteps.description%",
                "items": {
                  "anyOf": [
                    {
                      "type": "object",
                      "description": "%c_cpp.debuggers.deploySteps.copyFile.description%",
                      "default": {},
                      "required": [
                        "type",
                        "files",
                        "host",
                        "targetDir"
                      ],
                      "properties": {
                        "type": {
                          "type": "string",
                          "description": "%c_cpp.debuggers.deploySteps.copyFile.description%",
                          "default": "",
                          "enum": [
                            "scp",
                            "rsync"
                          ]
                        },
                        "files": {
                          "anyOf": [
                            {
                              "type": "string"
                            },
                            {
                              "type": "array",
                              "items": {
                                "type": "string"
                              }
                            }
                          ],
                          "description": "%c_cpp.debuggers.deploySteps.copyFile.files.description%",
                          "default": ""
                        },
                        "host": {
                          "anyOf": [
                            {
                              "type": "string",
                              "description": "%c_cpp.debuggers.host.description%",
                              "default": "hello@microsoft.com"
                            },
                            {
                              "type": "object",
                              "description": "%c_cpp.debuggers.host.description%",
                              "default": {},
                              "required": [
                                "hostName"
                              ],
                              "properties": {
                                "user": {
                                  "type": "string",
                                  "description": "%c_cpp.debuggers.host.user.description%",
                                  "default": ""
                                },
                                "hostName": {
                                  "type": "string",
                                  "description": "%c_cpp.debuggers.host.hostName.description%",
                                  "default": ""
                                },
                                "port": {
                                  "anyOf": [
                                    {
                                      "type": "number"
                                    },
                                    {
                                      "type": "string",
                                      "pattern": "^\\d+$|^\\${.+}$"
                                    }
                                  ],
                                  "description": "%c_cpp.debuggers.host.port.description%",
                                  "default": 22
                                },
                                "jumpHosts": {
                                  "type": "array",
                                  "description": "%c_cpp.debuggers.host.jumpHost.description%",
                                  "items": {
                                    "type": "object",
                                    "default": {},
                                    "required": [
                                      "hostName"
                                    ],
                                    "properties": {
                                      "user": {
                                        "type": "string",
                                        "description": "%c_cpp.debuggers.host.user.description%",
                                        "default": ""
                                      },
                                      "hostName": {
                                        "type": "string",
                                        "description": "%c_cpp.debuggers.host.hostName.description%",
                                        "default": ""
                                      },
                                      "port": {
                                        "anyOf": [
                                          {
                                            "type": "number"
                                          },
                                          {
                                            "type": "string",
                                            "pattern": "^\\d+$|^\\${.+}$"
                                          }
                                        ],
                                        "description": "%c_cpp.debuggers.host.port.description%",
                                        "default": 22
                                      }
                                    }
                                  }
                                },
                                "localForwards": {
                                  "type": "array",
                                  "description": "%c_cpp.debuggers.host.localForward.description%",
                                  "items": {
                                    "type": "object",
                                    "default": {},
                                    "properties": {
                                      "bindAddress": {
                                        "type": "string",
                                        "description": "%c_cpp.debuggers.host.localForward.bindAddress.description%",
                                        "default": ""
                                      },
                                      "port": {
                                        "anyOf": [
                                          {
                                            "type": "number"
                                          },
                                          {
                                            "type": "string",
                                            "pattern": "^\\d+$|^\\${.+}$"
                                          }
                                        ],
                                        "description": "%c_cpp.debuggers.host.localForward.port.description%"
                                      },
                                      "host": {
                                        "type": "string",
                                        "description": "%c_cpp.debuggers.host.localForward.host.description%",
                                        "default": ""
                                      },
                                      "hostPort": {
                                        "anyOf": [
                                          {
                                            "type": "number"
                                          },
                                          {
                                            "type": "string",
                                            "pattern": "^\\d+$|^\\${.+}$"
                                          }
                                        ],
                                        "description": "%c_cpp.debuggers.host.localForward.hostPort.description%"
                                      },
                                      "localSocket": {
                                        "type": "string",
                                        "description": "%c_cpp.debuggers.host.localForward.localSocket.description%",
                                        "default": ""
                                      },
                                      "remoteSocket": {
                                        "type": "string",
                                        "description": "%c_cpp.debuggers.host.localForward.remoteSocket.description%",
                                        "default": ""
                                      }
                                    }
                                  }
                                }
                              }
                            }
                          ]
                        },
                        "targetDir": {
                          "type": "string",
                          "description": "%c_cpp.debuggers.deploySteps.copyFile.targetDir.description%",
                          "default": ""
                        },
                        "recursive": {
                          "type": "boolean",
                          "description": "%c_cpp.debuggers.deploySteps.copyFile.recursive.description%",
                          "default": "true"
                        },
                        "debug": {
                          "type": "boolean",
                          "description": "%c_cpp.debuggers.deploySteps.debug%"
                        }
                      },
                      "allOf": [
                        {
                          "if": {
                            "properties": {
                              "type": {
                                "const": "scp"
                              }
                            }
                          },
                          "then": {
                            "properties": {
                              "scpPath": {
                                "type": "string",
                                "description": "%c_cpp.debuggers.deploySteps.copyFile.scpPath.description%",
                                "default": ""
                              }
                            }
                          }
                        },
                        {
                          "if": {
                            "properties": {
                              "type": {
                                "const": "rsync"
                              }
                            }
                          },
                          "then": {
                            "properties": {
                              "rsyncPath": {
                                "type": "string",
                                "description": "%c_cpp.debuggers.deploySteps.copyFile.rsyncPath.description%",
                                "default": ""
                              }
                            }
                          }
                        }
                      ]
                    },
                    {
                      "type": "object",
                      "description": "%c_cpp.debuggers.deploySteps.ssh.description%",
                      "default": {},
                      "required": [
                        "type",
                        "host",
                        "command"
                      ],
                      "properties": {
                        "type": {
                          "type": "string",
                          "description": "%c_cpp.debuggers.deploySteps.ssh.description%",
                          "default": "",
                          "enum": [
                            "ssh"
                          ]
                        },
                        "host": {
                          "anyOf": [
                            {
                              "type": "string",
                              "description": "%c_cpp.debuggers.host.description%",
                              "default": "hello@microsoft.com"
                            },
                            {
                              "type": "object",
                              "description": "%c_cpp.debuggers.host.description%",
                              "default": {},
                              "required": [
                                "hostName"
                              ],
                              "properties": {
                                "user": {
                                  "type": "string",
                                  "description": "%c_cpp.debuggers.host.user.description%",
                                  "default": ""
                                },
                                "hostName": {
                                  "type": "string",
                                  "description": "%c_cpp.debuggers.host.hostName.description%",
                                  "default": ""
                                },
                                "port": {
                                  "anyOf": [
                                    {
                                      "type": "number"
                                    },
                                    {
                                      "type": "string",
                                      "pattern": "^\\d+$|^\\${.+}$"
                                    }
                                  ],
                                  "description": "%c_cpp.debuggers.host.port.description%",
                                  "default": 22
                                },
                                "jumpHosts": {
                                  "type": "array",
                                  "description": "%c_cpp.debuggers.host.jumpHost.description%",
                                  "items": {
                                    "type": "object",
                                    "default": {},
                                    "required": [
                                      "hostName"
                                    ],
                                    "properties": {
                                      "user": {
                                        "type": "string",
                                        "description": "%c_cpp.debuggers.host.user.description%",
                                        "default": ""
                                      },
                                      "hostName": {
                                        "type": "string",
                                        "description": "%c_cpp.debuggers.host.hostName.description%",
                                        "default": ""
                                      },
                                      "port": {
                                        "anyOf": [
                                          {
                                            "type": "number"
                                          },
                                          {
                                            "type": "string",
                                            "pattern": "^\\d+$|^\\${.+}$"
                                          }
                                        ],
                                        "description": "%c_cpp.debuggers.host.port.description%",
                                        "default": 22
                                      }
                                    }
                                  }
                                },
                                "localForwards": {
                                  "type": "array",
                                  "description": "%c_cpp.debuggers.host.localForward.description%",
                                  "items": {
                                    "type": "object",
                                    "default": {},
                                    "properties": {
                                      "bindAddress": {
                                        "type": "string",
                                        "description": "%c_cpp.debuggers.host.localForward.bindAddress.description%",
                                        "default": ""
                                      },
                                      "port": {
                                        "anyOf": [
                                          {
                                            "type": "number"
                                          },
                                          {
                                            "type": "string",
                                            "pattern": "^\\d+$|^\\${.+}$"
                                          }
                                        ],
                                        "description": "%c_cpp.debuggers.host.localForward.port.description%"
                                      },
                                      "host": {
                                        "type": "string",
                                        "description": "%c_cpp.debuggers.host.localForward.host.description%",
                                        "default": ""
                                      },
                                      "hostPort": {
                                        "anyOf": [
                                          {
                                            "type": "number"
                                          },
                                          {
                                            "type": "string",
                                            "pattern": "^\\d+$|^\\${.+}$"
                                          }
                                        ],
                                        "description": "%c_cpp.debuggers.host.localForward.hostPort.description%"
                                      },
                                      "localSocket": {
                                        "type": "string",
                                        "description": "%c_cpp.debuggers.host.localForward.localSocket.description%",
                                        "default": ""
                                      },
                                      "remoteSocket": {
                                        "type": "string",
                                        "description": "%c_cpp.debuggers.host.localForward.remoteSocket.description%",
                                        "default": ""
                                      }
                                    }
                                  }
                                }
                              }
                            }
                          ]
                        },
                        "command": {
                          "type": "string",
                          "description": "%c_cpp.debuggers.deploySteps.ssh.command.description%",
                          "default": ""
                        },
                        "sshPath": {
                          "type": "string",
                          "description": "%c_cpp.debuggers.deploySteps.ssh.sshPath.description%",
                          "default": ""
                        },
                        "continueOn": {
                          "type": "string",
                          "description": "%c_cpp.debuggers.deploySteps.continueOn.description%",
                          "default": ""
                        },
                        "debug": {
                          "type": "boolean",
                          "description": "%c_cpp.debuggers.deploySteps.debug%"
                        }
                      }
                    },
                    {
                      "type": "object",
                      "description": "%c_cpp.debuggers.deploySteps.shell.description%",
                      "default": {},
                      "required": [
                        "type",
                        "command"
                      ],
                      "properties": {
                        "type": {
                          "type": "string",
                          "description": "%c_cpp.debuggers.deploySteps.shell.description%",
                          "default": "",
                          "enum": [
                            "shell"
                          ]
                        },
                        "command": {
                          "type": "string",
                          "description": "%c_cpp.debuggers.deploySteps.shell.command.description%",
                          "default": ""
                        },
                        "continueOn": {
                          "type": "string",
                          "description": "%c_cpp.debuggers.deploySteps.continueOn.description%",
                          "default": ""
                        },
                        "debug": {
                          "type": "boolean",
                          "description": "%c_cpp.debuggers.deploySteps.debug%"
                        }
                      }
                    },
                    {
                      "type": "object",
                      "description": "%c_cpp.debuggers.vsCodeCommand.description%",
                      "default": {},
                      "required": [
                        "type",
                        "command"
                      ],
                      "properties": {
                        "type": {
                          "type": "string",
                          "description": "%c_cpp.debuggers.vsCodeCommand.description%",
                          "default": "",
                          "enum": [
                            "command"
                          ]
                        },
                        "command": {
                          "type": "string",
                          "description": "%c_cpp.debuggers.vsCodeCommand.command.description%",
                          "default": ""
                        },
                        "args": {
                          "type": "array",
                          "description": "%c_cpp.debuggers.vsCodeCommand.args.description%",
                          "items": {
                            "type": "string"
                          }
                        }
                      }
                    }
                  ]
                },
                "default": []
              }
            }
          },
          "attach": {
            "type": "object",
            "default": {},
            "required": [
              "program"
            ],
            "properties": {
              "program": {
                "type": "string",
                "description": "%c_cpp.debuggers.program.description%",
                "default": "${workspaceRoot}/a.out"
              },
              "type": {
                "type": "string",
                "description": "%c_cpp.debuggers.cppdbg.type.description%",
                "default": "cppdbg"
              },
              "targetArchitecture": {
                "type": "string",
                "description": "%c_cpp.debuggers.targetArchitecture.description%",
                "default": "x64"
              },
              "visualizerFile": {
                "type": "string",
                "description": "%c_cpp.debuggers.cppdbg.visualizerFile.description%",
                "default": ""
              },
              "showDisplayString": {
                "type": "boolean",
                "description": "%c_cpp.debuggers.showDisplayString.description%",
                "default": true
              },
              "additionalSOLibSearchPath": {
                "type": "string",
                "description": "%c_cpp.debuggers.additionalSOLibSearchPath.description%",
                "default": ""
              },
              "MIMode": {
                "type": "string",
                "description": "%c_cpp.debuggers.MIMode.description%",
                "default": "gdb"
              },
              "miDebuggerPath": {
                "type": "string",
                "description": "%c_cpp.debuggers.miDebuggerPath.description%",
                "default": "/usr/bin/gdb"
              },
              "miDebuggerServerAddress": {
                "type": "string",
                "description": "%c_cpp.debuggers.miDebuggerServerAddress.description%",
                "default": "serveraddress:port"
              },
              "useExtendedRemote": {
                "type": "boolean",
                "description": "%c_cpp.debuggers.useExtendedRemote.description%",
                "default": false
              },
              "processId": {
                "anyOf": [
                  {
                    "type": "string",
                    "description": "%c_cpp.debuggers.processId.anyOf.description%",
                    "default": "${command:pickProcess}"
                  },
                  {
                    "type": "integer",
                    "description": "%c_cpp.debuggers.processId.anyOf.description%",
                    "default": 0
                  }
                ]
              },
              "filterStdout": {
                "type": "boolean",
                "description": "%c_cpp.debuggers.filterStdout.description%",
                "default": true
              },
              "filterStderr": {
                "type": "boolean",
                "description": "%c_cpp.debuggers.filterStderr.description%",
                "default": false
              },
              "sourceFileMap": {
                "anyOf": [
                  {
                    "type": "object",
                    "description": "%c_cpp.debuggers.sourceFileMap.description%",
                    "default": {
                      "<source-path>": "<target-path>"
                    }
                  },
                  {
                    "description": "%c_cpp.debuggers.sourceFileMap.sourceFileMapEntry.description%",
                    "type": "object",
                    "default": {
                      "<source-path>": {
                        "editorPath": "",
                        "useForBreakpoints": true
                      }
                    },
                    "properties": {
                      "<source-path>": {
                        "type": "object",
                        "default": {
                          "editorPath": "",
                          "useForBreakpoints": true
                        },
                        "properties": {
                          "editorPath": {
                            "type": "string",
                            "description": "%c_cpp.debuggers.sourceFileMap.sourceFileMapEntry.editorPath.description%",
                            "default": ""
                          },
                          "useForBreakpoints": {
                            "type": "boolean",
                            "description": "%c_cpp.debuggers.sourceFileMap.sourceFileMapEntry.useForBreakpoints.description%",
                            "default": true
                          }
                        }
                      }
                    }
                  }
                ]
              },
              "logging": {
                "description": "%c_cpp.debuggers.logging.description%",
                "type": "object",
                "default": {},
                "properties": {
                  "exceptions": {
                    "type": "boolean",
                    "description": "%c_cpp.debuggers.logging.exceptions.description%",
                    "default": true
                  },
                  "moduleLoad": {
                    "type": "boolean",
                    "description": "%c_cpp.debuggers.logging.moduleLoad.description%",
                    "default": true
                  },
                  "programOutput": {
                    "type": "boolean",
                    "description": "%c_cpp.debuggers.logging.programOutput.description%",
                    "default": true
                  },
                  "engineLogging": {
                    "anyOf": [
                      {
                        "type": "string",
                        "enum": [
                          "verbose",
                          "warning",
                          "error",
                          "none"
                        ],
                        "enumDescriptions": [
                          "%c_cpp.debuggers.logging.category.verbose.description%",
                          "%c_cpp.debuggers.logging.category.warning.description%",
                          "%c_cpp.debuggers.logging.category.error.description%",
                          "%c_cpp.debuggers.logging.category.none.description%"
                        ],
                        "description": "%c_cpp.debuggers.logging.engineLogging.description%",
                        "default": "none"
                      },
                      {
                        "type": "boolean",
                        "description": "%c_cpp.debuggers.logging.engineLogging.description%",
                        "default": false
                      }
                    ]
                  },
                  "trace": {
                    "type": "boolean",
                    "description": "%c_cpp.debuggers.logging.trace.description%",
                    "default": false
                  },
                  "traceResponse": {
                    "type": "boolean",
                    "description": "%c_cpp.debuggers.logging.traceResponse.description%",
                    "default": false
                  },
                  "natvisDiagnostics": {
                    "anyOf": [
                      {
                        "type": "string",
                        "enum": [
                          "verbose",
                          "warning",
                          "error",
                          "none"
                        ],
                        "enumDescriptions": [
                          "%c_cpp.debuggers.logging.category.verbose.description%",
                          "%c_cpp.debuggers.logging.category.warning.description%",
                          "%c_cpp.debuggers.logging.category.error.description%",
                          "%c_cpp.debuggers.logging.category.none.description%"
                        ],
                        "description": "%c_cpp.debuggers.logging.natvisDiagnostics.description%",
                        "default": "none"
                      },
                      {
                        "type": "boolean",
<<<<<<< HEAD
                        "description": "%c_cpp.debuggers.logging.engineLogging.description%",
=======
                        "description": "%c_cpp.debuggers.logging.natvisDiagnostics.description%",
>>>>>>> a014fe80
                        "default": false
                      }
                    ]
                  }
                }
              },
              "pipeTransport": {
                "description": "%c_cpp.debuggers.pipeTransport.description%",
                "type": "object",
                "default": {
                  "pipeCwd": "/usr/bin",
                  "pipeProgram": "%c_cpp.debuggers.pipeTransport.default.pipeProgram%",
                  "pipeArgs": [],
                  "debuggerPath": "%c_cpp.debuggers.pipeTransport.default.debuggerPath%"
                },
                "properties": {
                  "pipeCwd": {
                    "type": "string",
                    "description": "%c_cpp.debuggers.pipeTransport.pipeCwd.description%",
                    "default": "/usr/bin"
                  },
                  "pipeProgram": {
                    "type": "string",
                    "description": "%c_cpp.debuggers.pipeTransport.pipeProgram.description%",
                    "default": "%c_cpp.debuggers.pipeTransport.default.pipeProgram%"
                  },
                  "pipeArgs": {
                    "type": "array",
                    "description": "%c_cpp.debuggers.pipeTransport.pipeArgs.description%",
                    "items": {
                      "type": "string"
                    },
                    "default": []
                  },
                  "debuggerPath": {
                    "type": "string",
                    "description": "%c_cpp.debuggers.pipeTransport.debuggerPath.description%",
                    "default": "%c_cpp.debuggers.pipeTransport.default.debuggerPath%"
                  },
                  "pipeEnv": {
                    "type": "object",
                    "additionalProperties": {
                      "type": "string"
                    },
                    "description": "%c_cpp.debuggers.pipeTransport.pipeEnv.description%",
                    "default": {}
                  },
                  "quoteArgs": {
                    "exceptions": {
                      "type": "boolean",
                      "description": "%c_cpp.debuggers.pipeTransport.quoteArgs.description%",
                      "default": true
                    }
                  }
                }
              },
              "setupCommands": {
                "type": "array",
                "description": "%c_cpp.debuggers.setupCommands.description%",
                "items": {
                  "type": "object",
                  "default": {},
                  "properties": {
                    "text": {
                      "type": "string",
                      "description": "%c_cpp.debuggers.text.description%",
                      "default": ""
                    },
                    "description": {
                      "type": "string",
                      "description": "%c_cpp.debuggers.description.description%",
                      "default": ""
                    },
                    "ignoreFailures": {
                      "type": "boolean",
                      "description": "%c_cpp.debuggers.ignoreFailures.description%",
                      "default": false
                    }
                  }
                },
                "default": []
              },
              "symbolLoadInfo": {
                "description": "%c_cpp.debuggers.symbolLoadInfo.description%",
                "type": "object",
                "default": {
                  "loadAll": true,
                  "exceptionList": ""
                },
                "properties": {
                  "loadAll": {
                    "type": "boolean",
                    "description": "%c_cpp.debuggers.symbolLoadInfo.loadAll.description%",
                    "default": true
                  },
                  "exceptionList": {
                    "type": "string",
                    "description": "%c_cpp.debuggers.symbolLoadInfo.exceptionList.description%",
                    "default": ""
                  }
                }
              },
              "variables": {
                "type": "object",
                "description": "%c_cpp.debuggers.variables.description%",
                "default": {
                  "<variable-name>": "<variable-value>"
                },
                "properties": {},
                "additionalProperties": {
                  "type": "string",
                  "description": "%c_cpp.debuggers.variables.properties.description%",
                  "default": ""
                }
              },
              "deploySteps": {
                "type": "array",
                "description": "%c_cpp.debuggers.deploySteps.description%",
                "items": {
                  "anyOf": [
                    {
                      "type": "object",
                      "description": "%c_cpp.debuggers.deploySteps.copyFile.description%",
                      "default": {},
                      "required": [
                        "type",
                        "files",
                        "host",
                        "targetDir"
                      ],
                      "properties": {
                        "type": {
                          "type": "string",
                          "description": "%c_cpp.debuggers.deploySteps.copyFile.description%",
                          "default": "",
                          "enum": [
                            "scp",
                            "rsync"
                          ]
                        },
                        "files": {
                          "anyOf": [
                            {
                              "type": "string"
                            },
                            {
                              "type": "array",
                              "items": {
                                "type": "string"
                              }
                            }
                          ],
                          "description": "%c_cpp.debuggers.deploySteps.copyFile.files.description%",
                          "default": ""
                        },
                        "host": {
                          "anyOf": [
                            {
                              "type": "string",
                              "description": "%c_cpp.debuggers.host.description%",
                              "default": "hello@microsoft.com"
                            },
                            {
                              "type": "object",
                              "description": "%c_cpp.debuggers.host.description%",
                              "default": {},
                              "required": [
                                "hostName"
                              ],
                              "properties": {
                                "user": {
                                  "type": "string",
                                  "description": "%c_cpp.debuggers.host.user.description%",
                                  "default": ""
                                },
                                "hostName": {
                                  "type": "string",
                                  "description": "%c_cpp.debuggers.host.hostName.description%",
                                  "default": ""
                                },
                                "port": {
                                  "anyOf": [
                                    {
                                      "type": "number"
                                    },
                                    {
                                      "type": "string",
                                      "pattern": "^\\d+$|^\\${.+}$"
                                    }
                                  ],
                                  "description": "%c_cpp.debuggers.host.port.description%",
                                  "default": 22
                                },
                                "jumpHosts": {
                                  "type": "array",
                                  "description": "%c_cpp.debuggers.host.jumpHost.description%",
                                  "items": {
                                    "type": "object",
                                    "default": {},
                                    "required": [
                                      "hostName"
                                    ],
                                    "properties": {
                                      "user": {
                                        "type": "string",
                                        "description": "%c_cpp.debuggers.host.user.description%",
                                        "default": ""
                                      },
                                      "hostName": {
                                        "type": "string",
                                        "description": "%c_cpp.debuggers.host.hostName.description%",
                                        "default": ""
                                      },
                                      "port": {
                                        "anyOf": [
                                          {
                                            "type": "number"
                                          },
                                          {
                                            "type": "string",
                                            "pattern": "^\\d+$|^\\${.+}$"
                                          }
                                        ],
                                        "description": "%c_cpp.debuggers.host.port.description%",
                                        "default": 22
                                      }
                                    }
                                  }
                                },
                                "localForwards": {
                                  "type": "array",
                                  "description": "%c_cpp.debuggers.host.localForward.description%",
                                  "items": {
                                    "type": "object",
                                    "default": {},
                                    "properties": {
                                      "bindAddress": {
                                        "type": "string",
                                        "description": "%c_cpp.debuggers.host.localForward.bindAddress.description%",
                                        "default": ""
                                      },
                                      "port": {
                                        "anyOf": [
                                          {
                                            "type": "number"
                                          },
                                          {
                                            "type": "string",
                                            "pattern": "^\\d+$|^\\${.+}$"
                                          }
                                        ],
                                        "description": "%c_cpp.debuggers.host.localForward.port.description%"
                                      },
                                      "host": {
                                        "type": "string",
                                        "description": "%c_cpp.debuggers.host.localForward.host.description%",
                                        "default": ""
                                      },
                                      "hostPort": {
                                        "anyOf": [
                                          {
                                            "type": "number"
                                          },
                                          {
                                            "type": "string",
                                            "pattern": "^\\d+$|^\\${.+}$"
                                          }
                                        ],
                                        "description": "%c_cpp.debuggers.host.localForward.hostPort.description%"
                                      },
                                      "localSocket": {
                                        "type": "string",
                                        "description": "%c_cpp.debuggers.host.localForward.localSocket.description%",
                                        "default": ""
                                      },
                                      "remoteSocket": {
                                        "type": "string",
                                        "description": "%c_cpp.debuggers.host.localForward.remoteSocket.description%",
                                        "default": ""
                                      }
                                    }
                                  }
                                }
                              }
                            }
                          ]
                        },
                        "targetDir": {
                          "type": "string",
                          "description": "%c_cpp.debuggers.deploySteps.copyFile.targetDir.description%",
                          "default": ""
                        },
                        "recursive": {
                          "type": "boolean",
                          "description": "%c_cpp.debuggers.deploySteps.copyFile.recursive.description%",
                          "default": "true"
                        },
                        "debug": {
                          "type": "boolean",
                          "description": "%c_cpp.debuggers.deploySteps.debug%"
                        }
                      },
                      "allOf": [
                        {
                          "if": {
                            "properties": {
                              "type": {
                                "const": "scp"
                              }
                            }
                          },
                          "then": {
                            "properties": {
                              "scpPath": {
                                "type": "string",
                                "description": "%c_cpp.debuggers.deploySteps.copyFile.scpPath.description%",
                                "default": ""
                              }
                            }
                          }
                        },
                        {
                          "if": {
                            "properties": {
                              "type": {
                                "const": "rsync"
                              }
                            }
                          },
                          "then": {
                            "properties": {
                              "rsyncPath": {
                                "type": "string",
                                "description": "%c_cpp.debuggers.deploySteps.copyFile.rsyncPath.description%",
                                "default": ""
                              }
                            }
                          }
                        }
                      ]
                    },
                    {
                      "type": "object",
                      "description": "%c_cpp.debuggers.deploySteps.ssh.description%",
                      "default": {},
                      "required": [
                        "type",
                        "host",
                        "command"
                      ],
                      "properties": {
                        "type": {
                          "type": "string",
                          "description": "%c_cpp.debuggers.deploySteps.ssh.description%",
                          "default": "",
                          "enum": [
                            "ssh"
                          ]
                        },
                        "host": {
                          "anyOf": [
                            {
                              "type": "string",
                              "description": "%c_cpp.debuggers.host.description%",
                              "default": "hello@microsoft.com"
                            },
                            {
                              "type": "object",
                              "description": "%c_cpp.debuggers.host.description%",
                              "default": {},
                              "required": [
                                "hostName"
                              ],
                              "properties": {
                                "user": {
                                  "type": "string",
                                  "description": "%c_cpp.debuggers.host.user.description%",
                                  "default": ""
                                },
                                "hostName": {
                                  "type": "string",
                                  "description": "%c_cpp.debuggers.host.hostName.description%",
                                  "default": ""
                                },
                                "port": {
                                  "anyOf": [
                                    {
                                      "type": "number"
                                    },
                                    {
                                      "type": "string",
                                      "pattern": "^\\d+$|^\\${.+}$"
                                    }
                                  ],
                                  "description": "%c_cpp.debuggers.host.port.description%",
                                  "default": 22
                                },
                                "jumpHosts": {
                                  "type": "array",
                                  "description": "%c_cpp.debuggers.host.jumpHost.description%",
                                  "items": {
                                    "type": "object",
                                    "default": {},
                                    "required": [
                                      "hostName"
                                    ],
                                    "properties": {
                                      "user": {
                                        "type": "string",
                                        "description": "%c_cpp.debuggers.host.user.description%",
                                        "default": ""
                                      },
                                      "hostName": {
                                        "type": "string",
                                        "description": "%c_cpp.debuggers.host.hostName.description%",
                                        "default": ""
                                      },
                                      "port": {
                                        "anyOf": [
                                          {
                                            "type": "number"
                                          },
                                          {
                                            "type": "string",
                                            "pattern": "^\\d+$|^\\${.+}$"
                                          }
                                        ],
                                        "description": "%c_cpp.debuggers.host.port.description%",
                                        "default": 22
                                      }
                                    }
                                  }
                                },
                                "localForwards": {
                                  "type": "array",
                                  "description": "%c_cpp.debuggers.host.localForward.description%",
                                  "items": {
                                    "type": "object",
                                    "default": {},
                                    "properties": {
                                      "bindAddress": {
                                        "type": "string",
                                        "description": "%c_cpp.debuggers.host.localForward.bindAddress.description%",
                                        "default": ""
                                      },
                                      "port": {
                                        "anyOf": [
                                          {
                                            "type": "number"
                                          },
                                          {
                                            "type": "string",
                                            "pattern": "^\\d+$|^\\${.+}$"
                                          }
                                        ],
                                        "description": "%c_cpp.debuggers.host.localForward.port.description%"
                                      },
                                      "host": {
                                        "type": "string",
                                        "description": "%c_cpp.debuggers.host.localForward.host.description%",
                                        "default": ""
                                      },
                                      "hostPort": {
                                        "anyOf": [
                                          {
                                            "type": "number"
                                          },
                                          {
                                            "type": "string",
                                            "pattern": "^\\d+$|^\\${.+}$"
                                          }
                                        ],
                                        "description": "%c_cpp.debuggers.host.localForward.hostPort.description%"
                                      },
                                      "localSocket": {
                                        "type": "string",
                                        "description": "%c_cpp.debuggers.host.localForward.localSocket.description%",
                                        "default": ""
                                      },
                                      "remoteSocket": {
                                        "type": "string",
                                        "description": "%c_cpp.debuggers.host.localForward.remoteSocket.description%",
                                        "default": ""
                                      }
                                    }
                                  }
                                }
                              }
                            }
                          ]
                        },
                        "command": {
                          "type": "string",
                          "description": "%c_cpp.debuggers.deploySteps.ssh.command.description%",
                          "default": ""
                        },
                        "sshPath": {
                          "type": "string",
                          "description": "%c_cpp.debuggers.deploySteps.ssh.sshPath.description%",
                          "default": ""
                        },
                        "continueOn": {
                          "type": "string",
                          "description": "%c_cpp.debuggers.deploySteps.continueOn.description%",
                          "default": ""
                        },
                        "debug": {
                          "type": "boolean",
                          "description": "%c_cpp.debuggers.deploySteps.debug%"
                        }
                      }
                    },
                    {
                      "type": "object",
                      "description": "%c_cpp.debuggers.deploySteps.shell.description%",
                      "default": {},
                      "required": [
                        "type",
                        "command"
                      ],
                      "properties": {
                        "type": {
                          "type": "string",
                          "description": "%c_cpp.debuggers.deploySteps.shell.description%",
                          "default": "",
                          "enum": [
                            "shell"
                          ]
                        },
                        "command": {
                          "type": "string",
                          "description": "%c_cpp.debuggers.deploySteps.shell.command.description%",
                          "default": ""
                        },
                        "continueOn": {
                          "type": "string",
                          "description": "%c_cpp.debuggers.deploySteps.continueOn.description%",
                          "default": ""
                        },
                        "debug": {
                          "type": "boolean",
                          "description": "%c_cpp.debuggers.deploySteps.debug%"
                        }
                      }
                    },
                    {
                      "type": "object",
                      "description": "%c_cpp.debuggers.vsCodeCommand.description%",
                      "default": {},
                      "required": [
                        "type",
                        "command"
                      ],
                      "properties": {
                        "type": {
                          "type": "string",
                          "description": "%c_cpp.debuggers.vsCodeCommand.description%",
                          "default": "",
                          "enum": [
                            "command"
                          ]
                        },
                        "command": {
                          "type": "string",
                          "description": "%c_cpp.debuggers.vsCodeCommand.command.description%",
                          "default": ""
                        },
                        "args": {
                          "type": "array",
                          "description": "%c_cpp.debuggers.vsCodeCommand.args.description%",
                          "items": {
                            "type": "string"
                          }
                        }
                      }
                    }
                  ]
                },
                "default": []
              }
            }
          }
        }
      },
      {
        "type": "cppvsdbg",
        "label": "C++ (Windows)",
        "when": "workspacePlatform == windows",
        "languages": [
          "ada",
          "c",
          "cpp",
          "cuda-cpp",
          "rust"
        ],
        "_aiKeyComment": "Ignore 'Property aiKey is not allowed'. See https://github.com/microsoft/vscode/issues/76493",
        "aiKey": "AIF-d9b70cd4-b9f9-4d70-929b-a071c400b217",
        "variables": {
          "pickProcess": "extension.pickNativeProcess"
        },
        "configurationAttributes": {
          "launch": {
            "type": "object",
            "required": [
              "program",
              "cwd"
            ],
            "properties": {
              "program": {
                "type": "string",
                "description": "%c_cpp.debuggers.program.description%",
                "default": "${workspaceRoot}/program.exe"
              },
              "args": {
                "type": "array",
                "description": "%c_cpp.debuggers.args.description%",
                "items": {
                  "type": "string"
                },
                "default": []
              },
              "type": {
                "type": "string",
                "description": "%c_cpp.debuggers.cppvsdbg.type.description%",
                "default": "cppvsdbg"
              },
              "cwd": {
                "type": "string",
                "description": "%c_cpp.debuggers.cwd.description%",
                "default": "${workspaceRoot}"
              },
              "environment": {
                "type": "array",
                "description": "%c_cpp.debuggers.environment.description%",
                "items": {
                  "type": "object",
                  "default": {},
                  "properties": {
                    "name": {
                      "type": "string"
                    },
                    "value": {
                      "type": "string"
                    }
                  }
                },
                "default": []
              },
              "envFile": {
                "type": "string",
                "description": "%c_cpp.debuggers.envFile.description%",
                "default": "${workspaceFolder}/.env"
              },
              "symbolSearchPath": {
                "type": "string",
                "description": "%c_cpp.debuggers.symbolSearchPath.description%",
                "default": ""
              },
              "stopAtEntry": {
                "type": "boolean",
                "description": "%c_cpp.debuggers.stopAtEntry.description%",
                "default": false
              },
              "dumpPath": {
                "type": "string",
                "description": "%c_cpp.debuggers.dumpPath.description%",
                "default": ""
              },
              "visualizerFile": {
                "type": "string",
                "description": "%c_cpp.debuggers.cppvsdbg.visualizerFile.description%",
                "default": ""
              },
              "externalConsole": {
                "type": "boolean",
                "description": "%c_cpp.debuggers.cppvsdbg.externalConsole.description%",
                "default": false
              },
              "console": {
                "type": "string",
                "enum": [
                  "internalConsole",
                  "integratedTerminal",
                  "externalTerminal",
                  "newExternalWindow"
                ],
                "enumDescriptions": [
                  "%c_cpp.debuggers.cppvsdbg.console.internalConsole.description%",
                  "%c_cpp.debuggers.cppvsdbg.console.integratedTerminal.description%",
                  "%c_cpp.debuggers.cppvsdbg.console.externalTerminal.description%",
                  "%c_cpp.debuggers.cppvsdbg.console.newExternalWindow.description%"
                ],
                "description": "%c_cpp.debuggers.cppvsdbg.console.description%",
                "default": "internalConsole"
              },
              "sourceFileMap": {
                "type": "object",
                "description": "%c_cpp.debuggers.sourceFileMap.description%",
                "default": {
                  "<source-path>": "<target-path>"
                }
              },
              "enableDebugHeap": {
                "type": "boolean",
                "description": "%c_cpp.debuggers.enableDebugHeap.description%",
                "default": false
              },
              "logging": {
                "type": "object",
                "description": "%c_cpp.debuggers.logging.description%",
                "default": {},
                "properties": {
                  "exceptions": {
                    "type": "boolean",
                    "description": "%c_cpp.debuggers.logging.exceptions.description%",
                    "default": true
                  },
                  "moduleLoad": {
                    "type": "boolean",
                    "description": "%c_cpp.debuggers.logging.moduleLoad.description%",
                    "default": true
                  },
                  "programOutput": {
                    "type": "boolean",
                    "description": "%c_cpp.debuggers.logging.programOutput.description%",
                    "default": true
                  },
                  "engineLogging": {
                    "type": "boolean",
                    "description": "%c_cpp.debuggers.logging.engineLogging.description%",
                    "default": false
                  },
                  "threadExit": {
                    "type": "boolean",
                    "description": "%c_cpp.debuggers.cppvsdbg.logging.threadExit.description%",
                    "default": false
                  },
                  "processExit": {
                    "type": "boolean",
                    "description": "%c_cpp.debuggers.cppvsdbg.logging.processExit.description%",
                    "default": true
                  }
                }
              },
              "requireExactSource": {
                "type": "boolean",
                "description": "%c_cpp.debuggers.requireExactSource.description%",
                "default": true
              },
              "symbolOptions": {
                "description": "%c_cpp.debuggers.symbolOptions.description%",
                "default": {
                  "searchPaths": [],
                  "searchMicrosoftSymbolServer": false
                },
                "type": "object",
                "properties": {
                  "searchPaths": {
                    "type": "array",
                    "items": {
                      "type": "string"
                    },
                    "description": "%c_cpp.debuggers.VSSymbolOptions.searchPaths.description%",
                    "default": []
                  },
                  "searchMicrosoftSymbolServer": {
                    "type": "boolean",
                    "description": "%c_cpp.debuggers.VSSymbolOptions.searchMicrosoftSymbolServer.description%",
                    "default": false
                  },
                  "cachePath": {
                    "type": "string",
                    "description": "%c_cpp.debuggers.VSSymbolOptions.cachePath.description%",
                    "default": "%TEMP%\\SymbolCache"
                  },
                  "moduleFilter": {
                    "description": "%c_cpp.debuggers.VSSymbolOptions.moduleFilter.description%",
                    "default": {
                      "mode": "loadAllButExcluded",
                      "excludedModules": []
                    },
                    "type": "object",
                    "required": [
                      "mode"
                    ],
                    "properties": {
                      "mode": {
                        "type": "string",
                        "enum": [
                          "loadAllButExcluded",
                          "loadOnlyIncluded"
                        ],
                        "enumDescriptions": [
                          "%c_cpp.debuggers.VSSymbolOptionsModuleFilter.mode.loadAllButExcluded.enumDescriptions%",
                          "%c_cpp.debuggers.VSSymbolOptionsModuleFilter.mode.loadOnlyIncluded.enumDescriptions%"
                        ],
                        "description": "%c_cpp.debuggers.VSSymbolOptionsModuleFilter.mode.description%",
                        "default": "loadAllButExcluded"
                      },
                      "excludedModules": {
                        "type": "array",
                        "items": {
                          "type": "string"
                        },
                        "description": "%c_cpp.debuggers.VSSymbolOptionsModuleFilter.excludedModules.description%",
                        "default": []
                      },
                      "includedModules": {
                        "type": "array",
                        "items": {
                          "type": "string"
                        },
                        "description": "%c_cpp.debuggers.VSSymbolOptionsModuleFilter.includedModules.description%",
                        "default": [
                          "MyExampleModule.dll"
                        ]
                      },
                      "includeSymbolsNextToModules": {
                        "type": "boolean",
                        "description": "%c_cpp.debuggers.VSSymbolOptionsModuleFilter.includeSymbolsNextToModules.description%",
                        "default": true
                      }
                    }
                  }
                }
              }
            }
          },
          "attach": {
            "type": "object",
            "default": {},
            "required": [
              "processId"
            ],
            "properties": {
              "type": {
                "type": "string",
                "description": "%c_cpp.debuggers.cppvsdbg.type.description%",
                "default": "cppvsdbg"
              },
              "symbolSearchPath": {
                "type": "string",
                "description": "%c_cpp.debuggers.symbolSearchPath.description%",
                "default": ""
              },
              "processId": {
                "anyOf": [
                  {
                    "type": "string",
                    "description": "%c_cpp.debuggers.processId.anyOf.description%",
                    "default": "${command:pickProcess}"
                  },
                  {
                    "type": "integer",
                    "description": "%c_cpp.debuggers.processId.anyOf.description%",
                    "default": 0
                  }
                ]
              },
              "visualizerFile": {
                "type": "string",
                "description": "%c_cpp.debuggers.cppvsdbg.visualizerFile.description%",
                "default": ""
              },
              "sourceFileMap": {
                "type": "object",
                "description": "%c_cpp.debuggers.sourceFileMap.description%",
                "default": {
                  "<source-path>": "<target-path>"
                }
              },
              "logging": {
                "type": "object",
                "description": "%c_cpp.debuggers.logging.description%",
                "default": {},
                "properties": {
                  "exceptions": {
                    "type": "boolean",
                    "description": "%c_cpp.debuggers.logging.exceptions.description%",
                    "default": true
                  },
                  "moduleLoad": {
                    "type": "boolean",
                    "description": "%c_cpp.debuggers.logging.moduleLoad.description%",
                    "default": true
                  },
                  "programOutput": {
                    "type": "boolean",
                    "description": "%c_cpp.debuggers.logging.programOutput.description%",
                    "default": true
                  },
                  "trace": {
                    "type": "boolean",
                    "description": "%c_cpp.debuggers.logging.trace.description%",
                    "default": false
                  }
                }
              },
              "requireExactSource": {
                "type": "boolean",
                "description": "%c_cpp.debuggers.requireExactSource.description%",
                "default": true
              },
              "symbolOptions": {
                "description": "%c_cpp.debuggers.symbolOptions.description%",
                "default": {
                  "searchPaths": [],
                  "searchMicrosoftSymbolServer": false
                },
                "type": "object",
                "properties": {
                  "searchPaths": {
                    "type": "array",
                    "items": {
                      "type": "string"
                    },
                    "description": "%c_cpp.debuggers.VSSymbolOptions.searchPaths.description%",
                    "default": []
                  },
                  "searchMicrosoftSymbolServer": {
                    "type": "boolean",
                    "description": "%c_cpp.debuggers.VSSymbolOptions.searchMicrosoftSymbolServer.description%",
                    "default": false
                  },
                  "cachePath": {
                    "type": "string",
                    "description": "%c_cpp.debuggers.VSSymbolOptions.cachePath.description%",
                    "default": "%TEMP%\\SymbolCache"
                  },
                  "moduleFilter": {
                    "description": "%c_cpp.debuggers.VSSymbolOptions.moduleFilter.description%",
                    "default": {
                      "mode": "loadAllButExcluded",
                      "excludedModules": []
                    },
                    "type": "object",
                    "required": [
                      "mode"
                    ],
                    "properties": {
                      "mode": {
                        "type": "string",
                        "enum": [
                          "loadAllButExcluded",
                          "loadOnlyIncluded"
                        ],
                        "enumDescriptions": [
                          "%c_cpp.debuggers.VSSymbolOptionsModuleFilter.mode.loadAllButExcluded.enumDescriptions%",
                          "%c_cpp.debuggers.VSSymbolOptionsModuleFilter.mode.loadOnlyIncluded.enumDescriptions%"
                        ],
                        "description": "%c_cpp.debuggers.VSSymbolOptionsModuleFilter.mode.description%",
                        "default": "loadAllButExcluded"
                      },
                      "excludedModules": {
                        "type": "array",
                        "items": {
                          "type": "string"
                        },
                        "description": "%c_cpp.debuggers.VSSymbolOptionsModuleFilter.excludedModules.description%",
                        "default": []
                      },
                      "includedModules": {
                        "type": "array",
                        "items": {
                          "type": "string"
                        },
                        "description": "%c_cpp.debuggers.VSSymbolOptionsModuleFilter.includedModules.description%",
                        "default": [
                          "MyExampleModule.dll"
                        ]
                      },
                      "includeSymbolsNextToModules": {
                        "type": "boolean",
                        "description": "%c_cpp.debuggers.VSSymbolOptionsModuleFilter.includeSymbolsNextToModules.description%",
                        "default": true
                      }
                    }
                  }
                }
              }
            }
          }
        }
      }
    ],
    "breakpoints": [
      {
        "language": "ada"
      },
      {
        "language": "c"
      },
      {
        "language": "cpp"
      },
      {
        "language": "cuda-cpp"
      },
      {
        "language": "cuda"
      },
      {
        "language": "rust"
      }
    ],
    "jsonValidation": [
      {
        "fileMatch": "c_cpp_properties.json",
        "url": "cpptools-schema:///c_cpp_properties.schema.json"
      }
    ],
    "menus": {
      "view/title": [
        {
          "command": "C_Cpp.referencesViewGroupByType",
          "when": "view == CppReferencesView && refView.isGroupedByFile",
          "group": "navigation"
        },
        {
          "command": "C_Cpp.referencesViewUngroupByType",
          "when": "view == CppReferencesView && !refView.isGroupedByFile",
          "group": "navigation"
        },
        {
          "command": "C_Cpp.addSshTarget",
          "when": "view == CppSshTargetsView",
          "group": "navigation"
        },
        {
          "command": "C_Cpp.refreshCppSshTargetsView",
          "when": "view == CppSshTargetsView",
          "group": "navigation"
        }
      ],
      "view/item/context": [
        {
          "command": "C_Cpp.setActiveSshTarget",
          "when": "viewItem == CppSshTargetsView.targetLeafCanSetActive || viewItem == CppSshTargetsView.targetLeafRemovableCanSetActive",
          "group": "inline@0"
        },
        {
          "command": "C_Cpp.sshTerminal",
          "when": "view == CppSshTargetsView",
          "group": "inline@1"
        },
        {
          "command": "C_Cpp.removeSshTarget",
          "when": "viewItem == CppSshTargetsView.targetLeafRemovable || viewItem == CppSshTargetsView.targetLeafRemovableCanSetActive",
          "group": "inline@2"
        }
      ],
      "editor/title/run": [
        {
          "command": "C_Cpp.BuildAndDebugFile",
          "when": "editorLangId == 'c' && config.C_Cpp.debugShortcut && BuildAndDebug.isSourceFile || editorLangId == 'cpp' && config.C_Cpp.debugShortcut && BuildAndDebug.isSourceFile || editorLangId == 'cuda-cpp' && config.C_Cpp.debugShortcut && BuildAndDebug.isSourceFile",
          "group": "navigation@0"
        },
        {
          "command": "C_Cpp.BuildAndRunFile",
          "when": "editorLangId == 'c' && config.C_Cpp.debugShortcut && BuildAndDebug.isSourceFile || editorLangId == 'cpp' && config.C_Cpp.debugShortcut && BuildAndDebug.isSourceFile || editorLangId == 'cuda-cpp' && config.C_Cpp.debugShortcut && BuildAndDebug.isSourceFile",
          "group": "navigation@1"
        }
      ],
      "editor/title": [
        {
          "command": "C_Cpp.AddDebugConfiguration",
          "when": "editorLangId == 'c' && config.C_Cpp.debugShortcut && BuildAndDebug.isSourceFile && BuildAndDebug.isFolderOpen || editorLangId == 'cpp' && config.C_Cpp.debugShortcut && BuildAndDebug.isSourceFile && BuildAndDebug.isFolderOpen || editorLangId == 'cuda-cpp' && config.C_Cpp.debugShortcut && BuildAndDebug.isSourceFile && BuildAndDebug.isFolderOpen",
          "group": "navigation"
        }
      ],
      "editor/context": [
        {
          "command": "C_Cpp.SwitchHeaderSource",
          "when": "config.C_Cpp.intelliSenseEngine != 'disabled' && config.C_Cpp.intelliSenseEngine != 'Disabled' && editorLangId == 'c' || config.C_Cpp.intelliSenseEngine != 'disabled' && config.C_Cpp.intelliSenseEngine != 'Disabled' && editorLangId == 'cpp' || config.C_Cpp.intelliSenseEngine != 'disabled' && config.C_Cpp.intelliSenseEngine != 'Disabled' && editorLangId == 'cuda-cpp'",
          "group": "custom1@1"
        },
        {
          "command": "workbench.action.gotoSymbol",
          "when": "config.C_Cpp.intelliSenseEngine != 'disabled' && config.C_Cpp.intelliSenseEngine != 'Disabled' && editorLangId == 'c' || config.C_Cpp.intelliSenseEngine != 'disabled' && config.C_Cpp.intelliSenseEngine != 'Disabled' && editorLangId == 'cpp' || config.C_Cpp.intelliSenseEngine != 'disabled' && config.C_Cpp.intelliSenseEngine != 'Disabled' && editorLangId == 'cuda-cpp'",
          "group": "custom1@2"
        },
        {
          "command": "workbench.action.showAllSymbols",
          "when": "config.C_Cpp.intelliSenseEngine != 'disabled' && config.C_Cpp.intelliSenseEngine != 'Disabled' && editorLangId == 'c' || config.C_Cpp.intelliSenseEngine != 'disabled' && config.C_Cpp.intelliSenseEngine != 'Disabled' && editorLangId == 'cpp' || config.C_Cpp.intelliSenseEngine != 'disabled' && config.C_Cpp.intelliSenseEngine != 'Disabled' && editorLangId == 'cuda-cpp'",
          "group": "custom1@3"
        },
        {
          "command": "C_Cpp.RunCodeAnalysisOnActiveFile",
          "when": "config.C_Cpp.intelliSenseEngine == 'Default' && editorLangId == 'c' || config.C_Cpp.intelliSenseEngine == 'default' && editorLangId == 'c' || config.C_Cpp.intelliSenseEngine == 'Default' && editorLangId == 'cpp' || config.C_Cpp.intelliSenseEngine == 'default' && editorLangId == 'cpp' || config.C_Cpp.intelliSenseEngine == 'Default' && editorLangId == 'cuda-cpp' || config.C_Cpp.intelliSenseEngine == 'default' && editorLangId == 'cuda-cpp'",
          "group": "custom2@1"
        },
        {
          "command": "C_Cpp.RestartIntelliSenseForFile",
          "when": "config.C_Cpp.intelliSenseEngine == 'Default' && editorLangId == 'c' || config.C_Cpp.intelliSenseEngine == 'default' && editorLangId == 'c' || config.C_Cpp.intelliSenseEngine == 'Default' && editorLangId == 'cpp' || config.C_Cpp.intelliSenseEngine == 'default' && editorLangId == 'cpp' || config.C_Cpp.intelliSenseEngine == 'Default' && editorLangId == 'cuda-cpp' || config.C_Cpp.intelliSenseEngine == 'default' && editorLangId == 'cuda-cpp'",
          "group": "custom2@2"
        },
        {
          "command": "C_Cpp.AddDebugConfiguration",
          "when": "editorLangId == 'c' && config.C_Cpp.debugShortcut && BuildAndDebug.isSourceFile && BuildAndDebug.isFolderOpen || editorLangId == 'cpp' && config.C_Cpp.debugShortcut && BuildAndDebug.isSourceFile && BuildAndDebug.isFolderOpen || editorLangId == 'cuda-cpp' && config.C_Cpp.debugShortcut && BuildAndDebug.isSourceFile && BuildAndDebug.isFolderOpen",
          "group": "custom2@3"
        },
        {
          "command": "C_Cpp.GenerateDoxygenComment",
          "when": "editorLangId == 'c' && config.C_Cpp.intelliSenseEngine != 'disabled' && config.C_Cpp.intelliSenseEngine != 'Disabled' || editorLangId == 'cpp' && config.C_Cpp.intelliSenseEngine != 'disabled' && config.C_Cpp.intelliSenseEngine != 'Disabled' || editorLangId == 'cuda-cpp' && config.C_Cpp.intelliSenseEngine != 'disabled' && config.C_Cpp.intelliSenseEngine != 'Disabled'",
          "group": "custom2@4"
        },
        {
          "command": "C_Cpp.CreateDeclarationOrDefinition",
          "when": "editorLangId == 'c' && config.C_Cpp.intelliSenseEngine != 'disabled' && config.C_Cpp.intelliSenseEngine != 'Disabled' || editorLangId == 'cpp' && config.C_Cpp.intelliSenseEngine != 'disabled' && config.C_Cpp.intelliSenseEngine != 'Disabled' || editorLangId == 'cuda-cpp' && config.C_Cpp.intelliSenseEngine != 'disabled' && config.C_Cpp.intelliSenseEngine != 'Disabled'",
          "group": "custom2@5"
        }
      ],
      "commandPalette": [
        {
          "command": "C_Cpp.referencesViewGroupByType",
          "when": "cppReferenceTypes:hasResults"
        },
        {
          "command": "C_Cpp.referencesViewUngroupByType",
          "when": "cppReferenceTypes:hasResults"
        },
        {
          "command": "C_Cpp.addSshTarget",
          "when": "never"
        },
        {
          "command": "C_Cpp.removeSshTarget",
          "when": "never"
        },
        {
          "command": "C_Cpp.setActiveSshTarget",
          "when": "never"
        },
        {
          "command": "C_Cpp.selectSshTarget",
          "when": "never"
        },
        {
          "command": "C_Cpp.activeSshTarget",
          "when": "never"
        },
        {
          "command": "C_Cpp.refreshCppSshTargetsView",
          "when": "never"
        },
        {
          "command": "C_Cpp.sshTerminal",
          "when": "never"
        }
      ]
    },
    "configurationDefaults": {
      "[cpp]": {
        "editor.wordBasedSuggestions": false,
        "editor.suggest.insertMode": "replace",
        "editor.semanticHighlighting.enabled": true
      },
      "[cuda-cpp]": {
        "editor.wordBasedSuggestions": false,
        "editor.suggest.insertMode": "replace",
        "editor.semanticHighlighting.enabled": true
      },
      "[c]": {
        "editor.wordBasedSuggestions": false,
        "editor.suggest.insertMode": "replace",
        "editor.semanticHighlighting.enabled": true
      }
    },
    "semanticTokenTypes": [
      {
        "id": "referenceType",
        "superType": "class",
        "description": "%c_cpp.semanticTokenTypes.referenceType.description%"
      },
      {
        "id": "cliProperty",
        "superType": "property",
        "description": "%c_cpp.semanticTokenTypes.cliProperty.description%"
      },
      {
        "id": "genericType",
        "superType": "class",
        "description": "%c_cpp.semanticTokenTypes.genericType.description%"
      },
      {
        "id": "valueType",
        "superType": "class",
        "description": "%c_cpp.semanticTokenTypes.valueType.description%"
      },
      {
        "id": "templateFunction",
        "superType": "function",
        "description": "%c_cpp.semanticTokenTypes.templateFunction.description%"
      },
      {
        "id": "templateType",
        "superType": "class",
        "description": "%c_cpp.semanticTokenTypes.templateType.description%"
      },
      {
        "id": "operatorOverload",
        "superType": "operator",
        "description": "%c_cpp.semanticTokenTypes.operatorOverload.description%"
      },
      {
        "id": "memberOperatorOverload",
        "superType": "operator",
        "description": "%c_cpp.semanticTokenTypes.memberOperatorOverload.description%"
      },
      {
        "id": "newOperator",
        "superType": "operator",
        "description": "%c_cpp.semanticTokenTypes.newOperator.description%"
      },
      {
        "id": "customLiteral",
        "superType": "number",
        "description": "%c_cpp.semanticTokenTypes.customLiteral.description%"
      },
      {
        "id": "numberLiteral",
        "superType": "number",
        "description": "%c_cpp.semanticTokenTypes.numberLiteral.description%"
      },
      {
        "id": "stringLiteral",
        "superType": "string",
        "description": "%c_cpp.semanticTokenTypes.stringLiteral.description%"
      }
    ],
    "semanticTokenModifiers": [
      {
        "id": "global",
        "description": "%c_cpp.semanticTokenModifiers.global.description%"
      },
      {
        "id": "local",
        "description": "%c_cpp.semanticTokenModifiers.local.description%"
      }
    ],
    "semanticTokenScopes": [
      {
        "language": "c",
        "scopes": {
          "namespace": [
            "entity.name.namespace.c"
          ],
          "type": [
            "entity.name.type.c"
          ],
          "type.defaultLibrary": [
            "support.type.c"
          ],
          "struct": [
            "storage.type.struct.c"
          ],
          "class": [
            "entity.name.type.class.c"
          ],
          "class.defaultLibrary": [
            "support.class.c"
          ],
          "interface": [
            "entity.name.type.interface.c"
          ],
          "enum": [
            "entity.name.type.enum.c"
          ],
          "function": [
            "entity.name.function.c"
          ],
          "function.defaultLibrary": [
            "support.function.c"
          ],
          "method": [
            "entity.name.function.member.c"
          ],
          "variable": [
            "variable.other.readwrite.c",
            "entity.name.variable.c"
          ],
          "variable.readonly": [
            "variable.other.constant.c"
          ],
          "variable.readonly.defaultLibrary": [
            "support.constant.c"
          ],
          "parameter": [
            "variable.parameter.c"
          ],
          "property": [
            "variable.other.property.c"
          ],
          "property.readonly": [
            "variable.other.constant.property.c"
          ],
          "enumMember": [
            "variable.other.enummember.c"
          ],
          "event": [
            "variable.other.event.c"
          ],
          "label": [
            "entity.name.label.c"
          ],
          "variable.global": [
            "variable.other.global.c"
          ],
          "variable.local": [
            "variable.other.local.c"
          ],
          "property.static": [
            "variable.other.property.static.c"
          ],
          "method.static": [
            "entity.name.function.member.static.c"
          ],
          "macro": [
            "entity.name.function.preprocessor.c",
            "entity.name.function.macro.c"
          ],
          "referenceType": [
            "entity.name.type.class.reference.c"
          ],
          "cliProperty": [
            "variable.other.property.cli.c"
          ],
          "genericType": [
            "entity.name.type.class.generic.c"
          ],
          "valueType": [
            "entity.name.type.class.value.c"
          ],
          "templateFunction": [
            "entity.name.function.templated.c"
          ],
          "templateType": [
            "entity.name.type.class.templated.c"
          ],
          "operatorOverload": [
            "entity.name.function.operator.c"
          ],
          "memberOperatorOverload": [
            "entity.name.function.operator.member.c"
          ],
          "newOperator": [
            "keyword.operator.new.c"
          ],
          "numberLiteral": [
            "entity.name.operator.custom-literal.number.c"
          ],
          "customLiteral": [
            "entity.name.operator.custom-literal.c"
          ],
          "stringLiteral": [
            "entity.name.operator.custom-literal.string.c"
          ]
        }
      },
      {
        "language": "cpp",
        "scopes": {
          "namespace": [
            "entity.name.namespace.cpp"
          ],
          "type": [
            "entity.name.type.cpp"
          ],
          "type.defaultLibrary": [
            "support.type.cpp"
          ],
          "struct": [
            "storage.type.struct.cpp"
          ],
          "class": [
            "entity.name.type.class.cpp"
          ],
          "class.defaultLibrary": [
            "support.class.cpp"
          ],
          "interface": [
            "entity.name.type.interface.cpp"
          ],
          "enum": [
            "entity.name.type.enum.cpp"
          ],
          "function": [
            "entity.name.function.cpp"
          ],
          "function.defaultLibrary": [
            "support.function.cpp"
          ],
          "method": [
            "entity.name.function.member.cpp"
          ],
          "variable": [
            "variable.other.readwrite.cpp",
            "entity.name.variable.cpp"
          ],
          "variable.readonly": [
            "variable.other.constant.cpp"
          ],
          "variable.readonly.defaultLibrary": [
            "support.constant.cpp"
          ],
          "parameter": [
            "variable.parameter.cpp"
          ],
          "property": [
            "variable.other.property.cpp"
          ],
          "property.readonly": [
            "variable.other.constant.property.cpp"
          ],
          "enumMember": [
            "variable.other.enummember.cpp"
          ],
          "event": [
            "variable.other.event.cpp"
          ],
          "label": [
            "entity.name.label.cpp"
          ],
          "variable.global": [
            "variable.other.global.cpp"
          ],
          "variable.local": [
            "variable.other.local.cpp"
          ],
          "property.static": [
            "variable.other.property.static.cpp"
          ],
          "method.static": [
            "entity.name.function.member.static.cpp"
          ],
          "macro": [
            "entity.name.function.preprocessor.cpp",
            "entity.name.function.macro.cpp"
          ],
          "referenceType": [
            "entity.name.type.class.reference.cpp"
          ],
          "cliProperty": [
            "variable.other.property.cli.cpp"
          ],
          "genericType": [
            "entity.name.type.class.generic.cpp"
          ],
          "valueType": [
            "entity.name.type.class.value.cpp"
          ],
          "templateFunction": [
            "entity.name.function.templated.cpp"
          ],
          "templateType": [
            "entity.name.type.class.templated.cpp"
          ],
          "operatorOverload": [
            "entity.name.function.operator.cpp"
          ],
          "memberOperatorOverload": [
            "entity.name.function.operator.member.cpp"
          ],
          "newOperator": [
            "keyword.operator.new.cpp"
          ],
          "numberLiteral": [
            "entity.name.operator.custom-literal.number.cpp"
          ],
          "customLiteral": [
            "entity.name.operator.custom-literal.cpp"
          ],
          "stringLiteral": [
            "entity.name.operator.custom-literal.string.cpp"
          ]
        }
      },
      {
        "language": "cuda-cpp",
        "scopes": {
          "namespace": [
            "entity.name.namespace.cuda-cpp"
          ],
          "type": [
            "entity.name.type.cuda-cpp"
          ],
          "type.defaultLibrary": [
            "support.type.cuda-cpp"
          ],
          "struct": [
            "storage.type.struct.cuda-cpp"
          ],
          "class": [
            "entity.name.type.class.cuda-cpp"
          ],
          "class.defaultLibrary": [
            "support.class.cuda-cpp"
          ],
          "interface": [
            "entity.name.type.interface.cuda-cpp"
          ],
          "enum": [
            "entity.name.type.enum.cuda-cpp"
          ],
          "function": [
            "entity.name.function.cuda-cpp"
          ],
          "function.defaultLibrary": [
            "support.function.cuda-cpp"
          ],
          "method": [
            "entity.name.function.member.cuda-cpp"
          ],
          "variable": [
            "variable.other.readwrite.cuda-cpp",
            "entity.name.variable.cuda-cpp"
          ],
          "variable.readonly": [
            "variable.other.constant.cuda-cpp"
          ],
          "variable.readonly.defaultLibrary": [
            "support.constant.cuda-cpp"
          ],
          "parameter": [
            "variable.parameter.cuda-cpp"
          ],
          "property": [
            "variable.other.property.cuda-cpp"
          ],
          "property.readonly": [
            "variable.other.constant.property.cuda-cpp"
          ],
          "enumMember": [
            "variable.other.enummember.cuda-cpp"
          ],
          "event": [
            "variable.other.event.cuda-cpp"
          ],
          "label": [
            "entity.name.label.cuda-cpp"
          ],
          "variable.global": [
            "variable.other.global.cuda-cpp"
          ],
          "variable.local": [
            "variable.other.local.cuda-cpp"
          ],
          "property.static": [
            "variable.other.property.static.cuda-cpp"
          ],
          "method.static": [
            "entity.name.function.member.static.cuda-cpp"
          ],
          "macro": [
            "entity.name.function.preprocessor.cuda-cpp",
            "entity.name.function.macro.cuda-cpp"
          ],
          "referenceType": [
            "entity.name.type.class.reference.cuda-cpp"
          ],
          "cliProperty": [
            "variable.other.property.cli.cuda-cpp"
          ],
          "genericType": [
            "entity.name.type.class.generic.cuda-cpp"
          ],
          "valueType": [
            "entity.name.type.class.value.cuda-cpp"
          ],
          "templateFunction": [
            "entity.name.function.templated.cuda-cpp"
          ],
          "templateType": [
            "entity.name.type.class.templated.cuda-cpp"
          ],
          "operatorOverload": [
            "entity.name.function.operator.cuda-cpp"
          ],
          "memberOperatorOverload": [
            "entity.name.function.operator.member.cuda-cpp"
          ],
          "newOperator": [
            "keyword.operator.new.cuda-cpp"
          ],
          "numberLiteral": [
            "entity.name.operator.custom-literal.number.cuda-cpp"
          ],
          "customLiteral": [
            "entity.name.operator.custom-literal.cuda-cpp"
          ],
          "stringLiteral": [
            "entity.name.operator.custom-literal.string.cuda-cpp"
          ]
        }
      }
    ]
  },
  "scripts": {
    "vscode:prepublish": "yarn run compile",
    "compile": "node ./tools/prepublish.js && gulp generate-native-strings && gulp translations-generate && webpack --mode production --env vscode_nls",
    "compile-dev": "node ./tools/prepublish.js && gulp generate-native-strings && webpack --mode development",
    "compile-watch": "node ./tools/prepublish.js && gulp generate-native-strings && gulp translations-generate && webpack --mode production --env vscode_nls --watch --progress",
    "compile-dev-watch": "node ./tools/prepublish.js && gulp generate-native-strings && webpack --mode development --watch --progress",
    "generateOptionsSchema": "node ./tools/prepublish.js && node ./out/tools/generateOptionsSchema.js",
    "generate-native-strings": "node ./tools/prepublish.js && gulp generate-native-strings",
    "translations-export": "node ./tools/prepublish.js && gulp generate-native-strings && gulp translations-export",
    "translations-generate": "node ./tools/prepublish.js && gulp translations-generate",
    "translations-import": "node ./tools/prepublish.js && gulp translations-import",
    "prepublishjs": "node ./tools/prepublish.js",
    "pretest": "tsc -p test.tsconfig.json",
    "lint": "gulp lint",
    "unitTests": "tsc -p test.tsconfig.json && node ./out/test/unitTests/runTest.js",
    "integrationTests": "tsc -p test.tsconfig.json && node ./out/test/integrationTests/languageServer/runTest.js",
    "intelliSenseFeaturesTests": "tsc -p test.tsconfig.json && node ./out/test/integrationTests/IntelliSenseFeatures/runTest.js",
    "import-edge-strings": "node ./import_edge_strings.js",
    "download-api": "vscode-dts dev",
    "postdownload-api": "vscode-dts master",
    "postinstall": "npm run download-api"
  },
  "devDependencies": {
    "@octokit/rest": "^18.12.0",
    "@types/glob": "^7.1.3",
    "@types/minimatch": "^3.0.5",
    "@types/mkdirp": "^0.5.2",
    "@types/mocha": "^8.2.2",
    "@types/node": "^14.14.0",
    "@types/plist": "^3.0.2",
    "@types/semver": "^7.1.0",
    "@types/tmp": "^0.1.0",
    "@types/shell-quote": "^1.7.1",
    "@types/which": "^1.3.2",
    "@types/yauzl": "^2.9.1",
    "@typescript-eslint/eslint-plugin": "^4.31.1",
    "@typescript-eslint/eslint-plugin-tslint": "^4.31.1",
    "@typescript-eslint/parser": "^4.31.1",
    "@vscode/test-electron": "^1.6.1",
    "async-child-process": "^1.1.1",
    "await-notify": "^1.0.1",
    "eslint": "^7.32.0",
    "eslint-plugin-import": "^2.24.2",
    "eslint-plugin-jsdoc": "^39.3.3",
    "event-stream": "^4.0.1",
    "fs-extra": "^8.1.0",
    "gulp": "^4.0.2",
    "gulp-env": "^0.4.0",
    "gulp-eslint": "^6.0.0",
    "gulp-filter": "^6.0.0",
    "gulp-mocha": "^8.0.0",
    "gulp-sourcemaps": "^2.6.5",
    "gulp-typescript": "^5.0.1",
    "minimist": "^1.2.7",
    "mocha": "^8.3.2",
    "parse-git-config": "^3.0.0",
    "parse5": "^5.1.0",
    "parse5-traverse": "^1.0.3",
    "ts-loader": "^8.1.0",
    "tslint": "^5.19.0",
    "typescript": "^4.4.3",
    "vscode-debugadapter": "^1.35.0",
    "vscode-debugprotocol": "^1.35.0",
    "vscode-dts": "^0.3.2",
    "vscode-nls-dev": "^4.0.0-next.1",
    "webpack": "^5.75.0",
    "webpack-cli": "^5.0.1",
    "xml2js": "^0.4.19"
  },
  "dependencies": {
    "@vscode/extension-telemetry": "^0.6.2",
    "chokidar": "^3.5.3",
    "comment-json": "^4.1.1",
    "editorconfig": "^0.15.3",
    "escape-string-regexp": "^2.0.0",
    "glob": "^7.1.6",
    "minimatch": "^3.0.5",
    "mkdirp": "^0.5.5",
    "node-loader": "^2.0.0",
    "plist": "^3.0.5",
    "posix-getopt": "^1.2.1",
    "shell-quote": "^1.7.3",
    "ssh-config": "^4.1.0",
    "tmp": "^0.2.1",
    "vscode-cpptools": "^6.1.0",
    "vscode-languageclient": "^8.1.0-next.4",
    "vscode-nls": "^5.0.0",
    "vscode-tas-client": "^0.1.27",
    "which": "^2.0.2",
    "yauzl": "^2.10.0"
  },
  "resolutions": {
    "ajv": "^6.12.3",
    "ansi-regex": "^5.0.1",
    "browserslist": "^4.16.6",
    "decode-uri-component": "^0.2.1",
    "follow-redirects": "1.14.8",
    "glob-parent": "^5.1.2",
    "hosted-git-info": "^3.0.8",
    "json5": "^1.0.2",
    "loader-utils": "^2.0.4",
    "minimatch": "^3.0.5",
    "minimist": "^1.2.7",
    "nanoid": "^3.1.20",
    "path-parse": "^1.0.7",
    "set-value": "^4.0.1",
    "terser": "^5.14.2",
    "yargs-parser": "^15.0.1",
    "y18n": "^5.0.5"
  }
}<|MERGE_RESOLUTION|>--- conflicted
+++ resolved
@@ -2,11 +2,7 @@
   "name": "cpptools",
   "displayName": "C/C++",
   "description": "C/C++ IntelliSense, debugging, and code browsing.",
-<<<<<<< HEAD
-  "version": "1.13.9-main",
-=======
   "version": "1.14.3-main",
->>>>>>> a014fe80
   "publisher": "ms-vscode",
   "icon": "LanguageCCPP_color_128x.png",
   "readme": "README.md",
@@ -3492,11 +3488,7 @@
                       },
                       {
                         "type": "boolean",
-<<<<<<< HEAD
-                        "description": "%c_cpp.debuggers.logging.engineLogging.description%",
-=======
                         "description": "%c_cpp.debuggers.logging.natvisDiagnostics.description%",
->>>>>>> a014fe80
                         "default": false
                       }
                     ]
@@ -4284,11 +4276,7 @@
                       },
                       {
                         "type": "boolean",
-<<<<<<< HEAD
-                        "description": "%c_cpp.debuggers.logging.engineLogging.description%",
-=======
                         "description": "%c_cpp.debuggers.logging.natvisDiagnostics.description%",
->>>>>>> a014fe80
                         "default": false
                       }
                     ]
