--- conflicted
+++ resolved
@@ -2,11 +2,7 @@
   "name": "cpptools",
   "displayName": "C/C++",
   "description": "C/C++ IntelliSense, debugging, and code browsing.",
-<<<<<<< HEAD
-  "version": "0.29.0",
-=======
-  "version": "1.0.0-master",
->>>>>>> 825ecc35
+  "version": "1.0.0",
   "publisher": "ms-vscode",
   "icon": "LanguageCCPP_color_128x.png",
   "readme": "README.md",
