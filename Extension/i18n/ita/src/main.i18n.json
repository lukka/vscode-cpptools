--- conflicted
+++ resolved
@@ -7,12 +7,7 @@
 	"architecture.not.supported": "L'architettura {0} non è supportata. ",
 	"apline.containers.not.supported": "I contenitori Alpine non sono supportati.",
 	"download.button": "Vai alla pagina di download",
-<<<<<<< HEAD
-	"native.binaries.mismatch.osx": "This Intel version of the extension has been installed.  Since you are on an Apple Silicon Mac, we recommend installing the Apple Silicon version of the extension.",
-	"native.binaries.not.supported": "La versione {0} dell'estensione non è compatibile con il sistema operativo. Scaricare e installare la versione \"{1}\" dell'estensione.",
-=======
 	"native.binaries.not.supported": "La versione {0} {1} dell'estensione non è compatibile con il sistema operativo. Scaricare e installare la versione \"{2}\" dell'estensione.",
->>>>>>> 42fe8076
 	"extension.installation.failed": "Non è stato possibile installare l'estensione C/C++. Per funzionare correttamente, è necessario riparare o reinstallare l'estensione per le funzionalità del linguaggio C/C++.",
 	"remove.extension": "Tentativo di riparazione",
 	"jason.files.missing": "Non è stato possibile installare l'estensione C/C++. Per funzionare correttamente, sarà necessario reinstallare l'estensione per le funzionalità del linguaggio C/C++.",
