--- conflicted
+++ resolved
@@ -7,12 +7,7 @@
 	"architecture.not.supported": "Архитектура {0} не поддерживается. ",
 	"apline.containers.not.supported": "Контейнеры Alpine не поддерживаются.",
 	"download.button": "Перейти к странице скачивания",
-<<<<<<< HEAD
-	"native.binaries.mismatch.osx": "This Intel version of the extension has been installed.  Since you are on an Apple Silicon Mac, we recommend installing the Apple Silicon version of the extension.",
-	"native.binaries.not.supported": "Версия расширения для {0} не совместима с вашей ОС. Скачайте и установите версию расширения \"{1}\".",
-=======
 	"native.binaries.not.supported": "Версия расширения для {0} {1} несовместима с вашей ОС. Скачайте и установите версию расширения \"{2}\".",
->>>>>>> 42fe8076
 	"extension.installation.failed": "Установить расширение C/C++ не удалось. Исправьте или переустановите расширение функций языка C/C++ для корректной работы.",
 	"remove.extension": "Попытка исправления",
 	"jason.files.missing": "Установить расширение C/C++ не удалось. Переустановите расширение функций языка C/C++ для корректной работы.",
